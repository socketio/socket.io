/* Fix user-agent */

* {
  box-sizing: border-box;
}

html {
  font-weight: 300;
  -webkit-font-smoothing: antialiased;
}

html, input {
  font-family:
    "HelveticaNeue-Light",
    "Helvetica Neue Light",
    "Helvetica Neue",
    Helvetica,
    Arial,
    "Lucida Grande",
    sans-serif;
}

html, body {
  height: 100%;
  margin: 0;
  padding: 0;
      font-family: Helvetica;
}

ul {
  list-style: none;
  word-wrap: break-word;
}

/* Pages */

.pages {
  height: 100%;
  margin: 0;
  padding: 0;
  width: 100%;
}

.page {
  height: 100%;
  position: absolute;
  width: 100%;
}

/* Login Page */

.login.page {
  background-color: #000;
}

.login.page .form {
  height: 100px;
  margin-top: -100px;
  position: absolute;

  text-align: center;
  top: 50%;
  width: 100%;
}

.login.page .form .usernameInput {
  background-color: transparent;
  border: none;
  border-bottom: 2px solid #fff;
  outline: none;
  padding-top: 15px;
  text-align: center;
  width: 400px;
}

.login.page .title {
  font-size: 200%;
}

.login.page .usernameInput {
  font-size: 200%;
  letter-spacing: 3px;
}

.login.page .title, .login.page .usernameInput {
  color: #fff;
  font-weight: 100;
}

/* Chat page */

.chat.page {
  display: none;
  font-size: 10px;
}

/* Font */

.messages {
  font-size: 16px;
}

.navbar {
  box-sizing: border-box;
  width: 100%;
  background-color: black;
  color: white;
  text-align: center;
  padding-top: 15px;
  padding-bottom: 15px;
}

.log {
  color: gray;
  font-size: 70%;
  margin: 15px 15px 0 15px;
  text-align: center;
  font-size: 200%;
}

/* Messages */

.chatArea {
  height: 100%;
  padding-bottom: 60px;
}

.messages {
  height: 100%;
  margin: 0;
  overflow-y: scroll;
  padding: 10px 20px 10px 20px;
}

.message.typing .messageBody {
  color: gray;
}

.username {
  font-weight: bold;
  overflow: hidden;
  padding-right: 15px;
  text-align: right;
  font-size: 150%;

}

.message{
  float: left;
  width: 100%;
  margin-top: 10px;
  margin-bottom: 10px;
}

.right span, .right .photo{
  float: right;
}

.right .messageBody {
  border-radius: 10px 10px 0px 10px;
}


.messageBody{
  max-width: calc(100% - 55px);
  font-size: 14px;
  background-color: #F0F0F0;
  color: #000;
  padding: 16px;
  border-radius: 10px;
  display: inline-block;
}

/* Input */

.inputMessage {
      position: fixed !important;
  box-sizing: border-box;
  width: 100%;
  border: 0;
  border-top: 1px solid grey;
  bottom: 0;
  outline: none;
  padding: 15px 10px;
  position: absolute;
  width: 100%;
  font-size: 12px;
  background-color: black;
  color: #cccccc;
}


.photo{
    float: left;
    width: 45px;
    height: 45px;
    position: relative;
    border-radius: 50%;
<<<<<<< HEAD
    margin-left: 5px;
    margin-right: 5px;
=======
    top: 5px;
    margin-right: 10px;
}

.matchSection{
  text-align: center;
  position: relative;
  margin: 40px 0;
}

.tickIcon{
  position: absolute;
  left: 50%;
  margin-left: -127px;
  display: table;
}

.matchSection:before,
.matchSection:after{
  content:"";
  position: absolute;
  top: 57px;
  width: 30%;
  height: 1px;
  background-color: #000;
}

.matchSection:before{
  left:20px;
}

.matchSection:after{
  right:20px;
}

.tickIcon span{
  display: table-cell;
  text-align: center;
  vertical-align: middle;
  font-size: 200%;
  color: #fff;
}

.tickIcon span > img{
  width: 50%;
>>>>>>> f7b9174d
}<|MERGE_RESOLUTION|>--- conflicted
+++ resolved
@@ -100,15 +100,12 @@
   font-size: 16px;
 }
 
-.navbar {
+.navbar img{
   box-sizing: border-box;
   width: 100%;
-  background-color: black;
-  color: white;
-  text-align: center;
-  padding-top: 15px;
-  padding-bottom: 15px;
-}
+  display: block;
+}
+
 
 .log {
   color: gray;
@@ -152,6 +149,11 @@
   margin-bottom: 10px;
 }
 
+.right span {
+  background-color: #702222;
+  color: white;
+}
+
 .right span, .right .photo{
   float: right;
 }
@@ -167,7 +169,7 @@
   background-color: #F0F0F0;
   color: #000;
   padding: 16px;
-  border-radius: 10px;
+  border-radius: 10px 10px 10px 0;
   display: inline-block;
 }
 
@@ -192,17 +194,14 @@
 
 .photo{
     float: left;
-    width: 45px;
-    height: 45px;
+    width: 32px;
+    height: 32px;
     position: relative;
     border-radius: 50%;
-<<<<<<< HEAD
     margin-left: 5px;
     margin-right: 5px;
-=======
-    top: 5px;
-    margin-right: 10px;
-}
+}
+
 
 .matchSection{
   text-align: center;
@@ -245,5 +244,4 @@
 
 .tickIcon span > img{
   width: 50%;
->>>>>>> f7b9174d
 }