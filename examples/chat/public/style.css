--- conflicted
+++ resolved
@@ -182,7 +182,6 @@
     margin-right: 10px;
 }
 
-<<<<<<< HEAD
 .header{
     color: white;
     height: 100px;
@@ -192,7 +191,7 @@
     top: 30%;
     width: 100%;
     font-size: 3rem;
-=======
+}
 .matchSection{
   text-align: center;
   position: relative;
@@ -234,5 +233,4 @@
 
 .tickIcon span > img{
   width: 50%;
->>>>>>> f7b9174d
 }