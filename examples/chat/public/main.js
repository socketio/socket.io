$(function() {
  var questionIndex = 1;
  var FADE_TIME = 150; // ms
  var TYPING_TIMER_LENGTH = 400; // ms
  var COLORS = [
    '#e21400', '#91580f', '#f8a700', '#f78b00',
    '#58dc00', '#287b00', '#a8f07a', '#4ae8c4',
    '#3b88eb', '#3824aa', '#a700ff', '#d300e7'
  ];

  // Initialize variables
  var $window = $(window);
  var $usernameInput = $('.usernameInput'); // Input for username
  var $messages = $('.messages'); // Messages areafuser
  var $inputMessage = $('.inputMessage'); // Input message input box

  var $loginPage = $('.login.page'); // The login page
  var $chatPage = $('.chat.page'); // The chatroom page

  // Prompt for setting a username
  var robotName = 'robot';
  var username;
  var connected = false;
  var typing = false;
  var lastTypingTime;
  var $currentInput = $usernameInput.focus();

  var socket = io();

  function addParticipantsMessage (data) {
    var message = '';
    if (data.numUsers === 1) {
      message += "there's 1 participant";
    } else {
      message += "there are " + data.numUsers + " participants";
    }
    log(message);
  }

  // Sets the client's username
  function setUsername () {
    username = cleanInput($usernameInput.val().trim());

    // If the username is valid
    if (username) {
      $loginPage.fadeOut();
      $chatPage.show();
      $loginPage.off('click');
      $currentInput = $inputMessage.focus();

      // Tell the server your username
      socket.emit('add user', username);
    }
  }

  // Sends a chat message
  function sendMessage () {
    var message = $inputMessage.val();
    // Prevent markup from being injected into the message
    message = cleanInput(message);
    // if there is a non-empty message and a socket connection
    if (message && connected) {
      $inputMessage.val('');
      addChatMessage({
        username: username,
        message: message
      });
      if(questionIndex <= 3) {
        socket.emit('q' + questionIndex);
      }
      else {
        // tell server to execute 'new message' and send along one parameter
        socket.emit('new message', message);
      }

      questionIndex++
    }
  }

  // Log a message
  function log (message, options) {
    var $el = $('<li>').addClass('log').text(message);
    addMessageElement($el, options);
  }

  // Adds the visual chat message to the message list
  function addChatMessage (data, options) {
    // Don't fade the message in if there is an 'X was typing'    
    var $typingMessages = getTypingMessages(data);
    options = options || {};
    if ($typingMessages.length !== 0) {
      options.fade = false;
      $typingMessages.remove();
    }

    var $usernameDiv = $('<span class="username"/>')
      .text(data.username)
      .css('color', getUsernameColor(data.username));
    var $messageBodyDiv = $('<span class="messageBody">')
      .text(data.message);

    var typingClass = data.typing ? 'typing' : '';
    var $messageDiv = $('<li class="message"/>')
      .data('username', data.username)
      .addClass(typingClass)
      .append($usernameDiv, $messageBodyDiv);

    addMessageElement($messageDiv, options);
  }

  // Adds the visual chat typing message
  function addChatTyping (data) {
    data.typing = true;
    data.message = 'is typing';
    addChatMessage(data);
  }

  // Removes the visual chat typing message
  function removeChatTyping (data) {
    getTypingMessages(data).fadeOut(function () {
      $(this).remove();
    });
  }

  // Adds a message element to the messages and scrolls to the bottom
  // el - The element to add as a message
  // options.fade - If the element should fade-in (default = true)
  // options.prepend - If the element should prepend
  //   all other messages (default = false)
  function addMessageElement (el, options) {
    var $el = $(el);

    // Setup default options
    if (!options) {
      options = {};
    }
    if (typeof options.fade === 'undefined') {
      options.fade = true;
    }
    if (typeof options.prepend === 'undefined') {
      options.prepend = false;
    }

    // Apply options
    if (options.fade) {
      $el.hide().fadeIn(FADE_TIME);
    }
    if (options.prepend) {
      $messages.prepend($el);
    } else {
      $messages.append($el);
    }
    $messages[0].scrollTop = $messages[0].scrollHeight;
  }

  // Prevents input from having injected markup
  function cleanInput (input) {
    return $('<div/>').text(input).text();
  }

  // Updates the typing event
  function updateTyping () {
    if (connected) {
      if (!typing) {
        typing = true;
        socket.emit('typing');
      }
      lastTypingTime = (new Date()).getTime();

      setTimeout(function () {
        var typingTimer = (new Date()).getTime();
        var timeDiff = typingTimer - lastTypingTime;
        if (timeDiff >= TYPING_TIMER_LENGTH && typing) {
          socket.emit('stop typing');
          typing = false;
        }
      }, TYPING_TIMER_LENGTH);
    }
  }

  // Gets the 'X is typing' messages of a user
  function getTypingMessages (data) {
    return $('.typing.message').filter(function (i) {
      return $(this).data('username') === data.username;
    });
  }

  // Gets the color of a username through our hash function
  function getUsernameColor (username) {
    // Compute hash code
    var hash = 7;
    for (var i = 0; i < username.length; i++) {
       hash = username.charCodeAt(i) + (hash << 5) - hash;
    }
    // Calculate color
    var index = Math.abs(hash % COLORS.length);
    return COLORS[index];
  }

  // Keyboard events

  $window.keydown(function (event) {
    // Auto-focus the current input when a key is typed
    if (!(event.ctrlKey || event.metaKey || event.altKey)) {
      $currentInput.focus();
    }
    // When the client hits ENTER on their keyboard
    if (event.which === 13) {
      if (username) {
        sendMessage();
        socket.emit('stop typing');
        typing = false;
      } else {
        setUsername();
      }
    }
  });

  $inputMessage.on('input', function() {
    updateTyping();
  });

  // Click events

  // Focus input when clicking anywhere on login page
  $loginPage.click(function () {
    $currentInput.focus();
  });

  // Focus input when clicking on the message input's border
  $inputMessage.click(function () {
    $inputMessage.focus();
  });

  // Socket events

  // Whenever the server emits 'login', log the login message
  socket.on('login', function (data) {
    connected = true;
    // Display the welcome message
<<<<<<< HEAD
    // var message = "Welcome to Socket.IO Chat – ";
    // log(message, {
    //   prepend: true
    // });
    // addParticipantsMessage(data);
    addChatMessage({
        username: robotName,
        message: 'Hi, do you like Star War?'
=======
    var message = "Welcome to Coupling";
    log(message, {
      prepend: true
>>>>>>> a5d3d25a
    });
  });

  socket.on('q2', function() {
    addChatMessage({
        username: robotName,
        message: 'Q2'
    });
  })

  socket.on('q3', function() {
    addChatMessage({
        username: robotName,
        message: 'Q3'
    });
  })

  // Whenever the server emits 'new message', update the chat body
  socket.on('new message', function (data) {
    if(questionIndex < 8) {
      data.username = robotName;
    }
    addChatMessage(data);
  });

  // Whenever the server emits 'user joined', log it in the chat body
  socket.on('user joined', function (data) {
    log(data.username + ' joined');
    addParticipantsMessage(data);
  });

  // Whenever the server emits 'user left', log it in the chat body
  socket.on('user left', function (data) {
    log(data.username + ' left');
    addParticipantsMessage(data);
    removeChatTyping(data);
  });

  // Whenever the server emits 'typing', show the typing message
  socket.on('typing', function (data) {
    addChatTyping(data);
  });

  // Whenever the server emits 'stop typing', kill the typing message
  socket.on('stop typing', function (data) {
    removeChatTyping(data);
  });

  socket.on('disconnect', function () {
    log('you have been disconnected');
  });

  socket.on('reconnect', function () {
    log('you have been reconnected');
    if (username) {
      socket.emit('add user', username);
    }
  });

  socket.on('reconnect_error', function () {
    log('attempt to reconnect has failed');
  });

});<|MERGE_RESOLUTION|>--- conflicted
+++ resolved
@@ -93,7 +93,15 @@
       $typingMessages.remove();
     }
 
-    var $usernameDiv = $('<span class="username"/>')
+    var $usernameDiv = $('<img class="photo" src="robo.jpg">');
+    if(data.username == robotName)
+      $('<img class="photo" src="robo.jpg">');
+    else if(data.username == 'John')
+      $('<img class="photo" src="images.jpg">');
+    else 
+      $('<img class="photo" src="girl.jpg">');
+
+    var $usernameDiv = $usernameDiv
       .text(data.username)
       .css('color', getUsernameColor(data.username));
     var $messageBodyDiv = $('<span class="messageBody">')
@@ -238,20 +246,14 @@
   socket.on('login', function (data) {
     connected = true;
     // Display the welcome message
-<<<<<<< HEAD
-    // var message = "Welcome to Socket.IO Chat – ";
-    // log(message, {
-    //   prepend: true
-    // });
+    var message = "Welcome to Coupling";
+    log(message, {
+      prepend: true
+    });
     // addParticipantsMessage(data);
     addChatMessage({
         username: robotName,
         message: 'Hi, do you like Star War?'
-=======
-    var message = "Welcome to Coupling";
-    log(message, {
-      prepend: true
->>>>>>> a5d3d25a
     });
   });
 
