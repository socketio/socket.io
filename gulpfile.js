--- conflicted
+++ resolved
@@ -3,13 +3,9 @@
 var istanbul = require("gulp-istanbul");
 var browserify = require("./support/browserify.js");
 var file = require("gulp-file");
-<<<<<<< HEAD
 var babel = require("gulp-babel");
-var spawn = require("child_process").spawn;
 var webpack = require('webpack-stream');
-=======
 var exec = require("child_process").exec;
->>>>>>> fad7e5b4
 
 
 ////////////////////////////////////////
@@ -132,13 +128,7 @@
         args.push(process.env.BROWSER_PLATFORM);
     }
 
-<<<<<<< HEAD
-    var zuulChild = spawn(ZUUL_CMD, args, { stdio: "inherit" });
-    zuulChild.stdout.on("data", function(data){ console.log(data); });
-    zuulChild.stderr.on("data", function(data){ console.log(data); });
-=======
-    var x = exec(ZUUL_CMD, args, { stdio: "inherit" });
-    x.stdout.on("data", function(d){console.log(d);});
-    x.stderr.on("data", function(d){console.log(d);});
->>>>>>> fad7e5b4
+    var zuul = exec(ZUUL_CMD, args, { stdio: "inherit" });
+    zuul.stdout.on("data", function(d){console.log(d);});
+    zuul.stderr.on("data", function(d){console.log(d);});
 }