
# socket.io

[![Backers on Open Collective](https://opencollective.com/socketio/backers/badge.svg)](#backers) [![Sponsors on Open Collective](https://opencollective.com/socketio/sponsors/badge.svg)](#sponsors)
[![Build Status](https://secure.travis-ci.org/socketio/socket.io.svg?branch=master)](https://travis-ci.org/socketio/socket.io)
[![Dependency Status](https://david-dm.org/socketio/socket.io.svg)](https://david-dm.org/socketio/socket.io)
[![devDependency Status](https://david-dm.org/socketio/socket.io/dev-status.svg)](https://david-dm.org/socketio/socket.io#info=devDependencies)
[![NPM version](https://badge.fury.io/js/socket.io.svg)](https://www.npmjs.com/package/socket.io)
![Downloads](https://img.shields.io/npm/dm/socket.io.svg?style=flat)
[![](https://slackin-socketio.now.sh/badge.svg)](https://slackin-socketio.now.sh)

## Features

<<<<<<< HEAD
Socket.IO enables real-time, bidirectional, event-based communication. It consists of 2 parts:
=======
Socket.IO enables real-time bidirectional event-based communication. It consists of:
>>>>>>> e5f0ceae

- a Socket.IO server contained in this repository.
- a [Socket.IO client](https://github.com/socketio/socket.io-client) which is a dependency in this library's package.json file.

Some implementations in other languages are also available:

- [Java](https://github.com/socketio/socket.io-client-java)
- [C++](https://github.com/socketio/socket.io-client-cpp)
- [Swift](https://github.com/socketio/socket.io-client-swift)
- [Dart](https://github.com/rikulo/socket.io-client-dart)

Its main features are:

#### Reliability

Connections are established even in the presence of:
  - proxies and load balancers.
  - personal firewall and antivirus software.

For this purpose, it relies on [Engine.IO](https://github.com/socketio/engine.io), which first establishes a long-polling connection, then tries to upgrade to better transports that are "tested" on the side, like WebSocket. Please see the [Goals](https://github.com/socketio/engine.io#goals) section for more information.

#### Auto-reconnection support

Unless instructed otherwise a disconnected client will try to reconnect forever, until the server is available again. Please see the available reconnection options [here](https://github.com/socketio/socket.io-client/blob/master/docs/API.md#new-managerurl-options).

#### Disconnection detection

A heartbeat mechanism is implemented at the Engine.IO level, allowing both the server and the client to know when the other one is not responding anymore.

That functionality is achieved with timers set on both the server and the client, with timeout values (the `pingInterval` and `pingTimeout` parameters) shared during the connection handshake. Those timers require any subsequent client calls to be directed to the same server, hence the `sticky-session` requirement when using multiples nodes.

#### Binary support

Any serializable data structures can be emitted, including:

- [ArrayBuffer](https://developer.mozilla.org/en-US/docs/Web/JavaScript/Reference/Global_Objects/ArrayBuffer) and [Blob](https://developer.mozilla.org/en-US/docs/Web/API/Blob) in the browser
- [ArrayBuffer](https://developer.mozilla.org/en-US/docs/Web/JavaScript/Reference/Global_Objects/ArrayBuffer) and [Buffer](https://nodejs.org/api/buffer.html) in Node.js

#### Simple and convenient API

Sample code:

```js
io.on('connection', socket => {
  socket.emit('request', /* … */); // emit an event to the socket
  io.emit('broadcast', /* … */); // emit an event to all connected sockets
  socket.on('reply', () => { /* … */ }); // listen to the event
});
```

#### Cross-browser

Browser support is tested in Saucelabs:

[![Sauce Test Status](https://saucelabs.com/browser-matrix/socket.svg)](https://saucelabs.com/u/socket)

#### Multiplexing support

In order to create separation of concerns within your application (for example per module, or based on permissions), Socket.IO allows you to create several `Namespaces`, which will act as separate communication channels but will share the same underlying connection.

#### Room support

Within each `Namespace`, you can define arbitrary channels, called `Rooms`, that sockets can join and leave. You can then broadcast to any given room, reaching every socket that has joined it.

This is a useful feature to send notifications to a group of users, or to a given user connected on several devices for example.


**Note:** Socket.IO is not a WebSocket implementation. Although Socket.IO indeed uses WebSocket as a transport when possible, it adds some metadata to each packet: the packet type, the namespace and the ack id when a message acknowledgement is needed. That is why a WebSocket client will not be able to successfully connect to a Socket.IO server, and a Socket.IO client will not be able to connect to a WebSocket server (like `ws://echo.websocket.org`) either. Please see the protocol specification [here](https://github.com/socketio/socket.io-protocol).

## Installation

```bash
npm install socket.io
```

## How to use

The following example attaches socket.io to a plain Node.JS
HTTP server listening on port `3000`.

```js
const server = require('http').createServer();
const io = require('socket.io')(server);
io.on('connection', client => {
  client.on('event', data => { /* … */ });
  client.on('disconnect', () => { /* … */ });
});
server.listen(3000);
```

### Standalone

```js
const io = require('socket.io')();
io.on('connection', client => { ... });
io.listen(3000);
```

### In conjunction with Express

Starting with **3.0**, express applications have become request handler
functions that you pass to `http` or `http` `Server` instances. You need
to pass the `Server` to `socket.io`, and not the express application
function. Also make sure to call `.listen` on the `server`, not the `app`.

```js
const app = require('express')();
const server = require('http').createServer(app);
const io = require('socket.io')(server);
io.on('connection', () => { /* … */ });
server.listen(3000);
```

### In conjunction with Koa

Like Express.JS, Koa works by exposing an application as a request
handler function, but only by calling the `callback` method.

```js
const app = require('koa')();
const server = require('http').createServer(app.callback());
const io = require('socket.io')(server);
io.on('connection', () => { /* … */ });
server.listen(3000);
```

## Documentation

Please see the documentation [here](/docs/README.md). Contributions are welcome!

## Debug / logging

Socket.IO is powered by [debug](https://github.com/visionmedia/debug).
In order to see all the debug output, run your app with the environment variable
`DEBUG` including the desired scope.

To see the output from all of Socket.IO's debugging scopes you can use:

```
DEBUG=socket.io* node myapp
```

## Testing

```
npm test
```
This runs the `gulp` task `test`. By default the test will be run with the source code in `lib` directory.

Set the environmental variable `TEST_VERSION` to `compat` to test the transpiled es5-compat version of the code.

The `gulp` task `test` will always transpile the source code into es5 and export to `dist` first before running the test.


## Backers

Support us with a monthly donation and help us continue our activities. [[Become a backer](https://opencollective.com/socketio#backer)]

<a href="https://opencollective.com/socketio/backer/0/website" target="_blank"><img src="https://opencollective.com/socketio/backer/0/avatar.svg"></a>
<a href="https://opencollective.com/socketio/backer/1/website" target="_blank"><img src="https://opencollective.com/socketio/backer/1/avatar.svg"></a>
<a href="https://opencollective.com/socketio/backer/2/website" target="_blank"><img src="https://opencollective.com/socketio/backer/2/avatar.svg"></a>
<a href="https://opencollective.com/socketio/backer/3/website" target="_blank"><img src="https://opencollective.com/socketio/backer/3/avatar.svg"></a>
<a href="https://opencollective.com/socketio/backer/4/website" target="_blank"><img src="https://opencollective.com/socketio/backer/4/avatar.svg"></a>
<a href="https://opencollective.com/socketio/backer/5/website" target="_blank"><img src="https://opencollective.com/socketio/backer/5/avatar.svg"></a>
<a href="https://opencollective.com/socketio/backer/6/website" target="_blank"><img src="https://opencollective.com/socketio/backer/6/avatar.svg"></a>
<a href="https://opencollective.com/socketio/backer/7/website" target="_blank"><img src="https://opencollective.com/socketio/backer/7/avatar.svg"></a>
<a href="https://opencollective.com/socketio/backer/8/website" target="_blank"><img src="https://opencollective.com/socketio/backer/8/avatar.svg"></a>
<a href="https://opencollective.com/socketio/backer/9/website" target="_blank"><img src="https://opencollective.com/socketio/backer/9/avatar.svg"></a>
<a href="https://opencollective.com/socketio/backer/10/website" target="_blank"><img src="https://opencollective.com/socketio/backer/10/avatar.svg"></a>
<a href="https://opencollective.com/socketio/backer/11/website" target="_blank"><img src="https://opencollective.com/socketio/backer/11/avatar.svg"></a>
<a href="https://opencollective.com/socketio/backer/12/website" target="_blank"><img src="https://opencollective.com/socketio/backer/12/avatar.svg"></a>
<a href="https://opencollective.com/socketio/backer/13/website" target="_blank"><img src="https://opencollective.com/socketio/backer/13/avatar.svg"></a>
<a href="https://opencollective.com/socketio/backer/14/website" target="_blank"><img src="https://opencollective.com/socketio/backer/14/avatar.svg"></a>
<a href="https://opencollective.com/socketio/backer/15/website" target="_blank"><img src="https://opencollective.com/socketio/backer/15/avatar.svg"></a>
<a href="https://opencollective.com/socketio/backer/16/website" target="_blank"><img src="https://opencollective.com/socketio/backer/16/avatar.svg"></a>
<a href="https://opencollective.com/socketio/backer/17/website" target="_blank"><img src="https://opencollective.com/socketio/backer/17/avatar.svg"></a>
<a href="https://opencollective.com/socketio/backer/18/website" target="_blank"><img src="https://opencollective.com/socketio/backer/18/avatar.svg"></a>
<a href="https://opencollective.com/socketio/backer/19/website" target="_blank"><img src="https://opencollective.com/socketio/backer/19/avatar.svg"></a>
<a href="https://opencollective.com/socketio/backer/20/website" target="_blank"><img src="https://opencollective.com/socketio/backer/20/avatar.svg"></a>
<a href="https://opencollective.com/socketio/backer/21/website" target="_blank"><img src="https://opencollective.com/socketio/backer/21/avatar.svg"></a>
<a href="https://opencollective.com/socketio/backer/22/website" target="_blank"><img src="https://opencollective.com/socketio/backer/22/avatar.svg"></a>
<a href="https://opencollective.com/socketio/backer/23/website" target="_blank"><img src="https://opencollective.com/socketio/backer/23/avatar.svg"></a>
<a href="https://opencollective.com/socketio/backer/24/website" target="_blank"><img src="https://opencollective.com/socketio/backer/24/avatar.svg"></a>
<a href="https://opencollective.com/socketio/backer/25/website" target="_blank"><img src="https://opencollective.com/socketio/backer/25/avatar.svg"></a>
<a href="https://opencollective.com/socketio/backer/26/website" target="_blank"><img src="https://opencollective.com/socketio/backer/26/avatar.svg"></a>
<a href="https://opencollective.com/socketio/backer/27/website" target="_blank"><img src="https://opencollective.com/socketio/backer/27/avatar.svg"></a>
<a href="https://opencollective.com/socketio/backer/28/website" target="_blank"><img src="https://opencollective.com/socketio/backer/28/avatar.svg"></a>
<a href="https://opencollective.com/socketio/backer/29/website" target="_blank"><img src="https://opencollective.com/socketio/backer/29/avatar.svg"></a>


## Sponsors

Become a sponsor and get your logo on our README on Github with a link to your site. [[Become a sponsor](https://opencollective.com/socketio#sponsor)]

<a href="https://opencollective.com/socketio/sponsor/0/website" target="_blank"><img src="https://opencollective.com/socketio/sponsor/0/avatar.svg"></a>
<a href="https://opencollective.com/socketio/sponsor/1/website" target="_blank"><img src="https://opencollective.com/socketio/sponsor/1/avatar.svg"></a>
<a href="https://opencollective.com/socketio/sponsor/2/website" target="_blank"><img src="https://opencollective.com/socketio/sponsor/2/avatar.svg"></a>
<a href="https://opencollective.com/socketio/sponsor/3/website" target="_blank"><img src="https://opencollective.com/socketio/sponsor/3/avatar.svg"></a>
<a href="https://opencollective.com/socketio/sponsor/4/website" target="_blank"><img src="https://opencollective.com/socketio/sponsor/4/avatar.svg"></a>
<a href="https://opencollective.com/socketio/sponsor/5/website" target="_blank"><img src="https://opencollective.com/socketio/sponsor/5/avatar.svg"></a>
<a href="https://opencollective.com/socketio/sponsor/6/website" target="_blank"><img src="https://opencollective.com/socketio/sponsor/6/avatar.svg"></a>
<a href="https://opencollective.com/socketio/sponsor/7/website" target="_blank"><img src="https://opencollective.com/socketio/sponsor/7/avatar.svg"></a>
<a href="https://opencollective.com/socketio/sponsor/8/website" target="_blank"><img src="https://opencollective.com/socketio/sponsor/8/avatar.svg"></a>
<a href="https://opencollective.com/socketio/sponsor/9/website" target="_blank"><img src="https://opencollective.com/socketio/sponsor/9/avatar.svg"></a>
<a href="https://opencollective.com/socketio/sponsor/10/website" target="_blank"><img src="https://opencollective.com/socketio/sponsor/10/avatar.svg"></a>
<a href="https://opencollective.com/socketio/sponsor/11/website" target="_blank"><img src="https://opencollective.com/socketio/sponsor/11/avatar.svg"></a>
<a href="https://opencollective.com/socketio/sponsor/12/website" target="_blank"><img src="https://opencollective.com/socketio/sponsor/12/avatar.svg"></a>
<a href="https://opencollective.com/socketio/sponsor/13/website" target="_blank"><img src="https://opencollective.com/socketio/sponsor/13/avatar.svg"></a>
<a href="https://opencollective.com/socketio/sponsor/14/website" target="_blank"><img src="https://opencollective.com/socketio/sponsor/14/avatar.svg"></a>
<a href="https://opencollective.com/socketio/sponsor/15/website" target="_blank"><img src="https://opencollective.com/socketio/sponsor/15/avatar.svg"></a>
<a href="https://opencollective.com/socketio/sponsor/16/website" target="_blank"><img src="https://opencollective.com/socketio/sponsor/16/avatar.svg"></a>
<a href="https://opencollective.com/socketio/sponsor/17/website" target="_blank"><img src="https://opencollective.com/socketio/sponsor/17/avatar.svg"></a>
<a href="https://opencollective.com/socketio/sponsor/18/website" target="_blank"><img src="https://opencollective.com/socketio/sponsor/18/avatar.svg"></a>
<a href="https://opencollective.com/socketio/sponsor/19/website" target="_blank"><img src="https://opencollective.com/socketio/sponsor/19/avatar.svg"></a>
<a href="https://opencollective.com/socketio/sponsor/20/website" target="_blank"><img src="https://opencollective.com/socketio/sponsor/20/avatar.svg"></a>
<a href="https://opencollective.com/socketio/sponsor/21/website" target="_blank"><img src="https://opencollective.com/socketio/sponsor/21/avatar.svg"></a>
<a href="https://opencollective.com/socketio/sponsor/22/website" target="_blank"><img src="https://opencollective.com/socketio/sponsor/22/avatar.svg"></a>
<a href="https://opencollective.com/socketio/sponsor/23/website" target="_blank"><img src="https://opencollective.com/socketio/sponsor/23/avatar.svg"></a>
<a href="https://opencollective.com/socketio/sponsor/24/website" target="_blank"><img src="https://opencollective.com/socketio/sponsor/24/avatar.svg"></a>
<a href="https://opencollective.com/socketio/sponsor/25/website" target="_blank"><img src="https://opencollective.com/socketio/sponsor/25/avatar.svg"></a>
<a href="https://opencollective.com/socketio/sponsor/26/website" target="_blank"><img src="https://opencollective.com/socketio/sponsor/26/avatar.svg"></a>
<a href="https://opencollective.com/socketio/sponsor/27/website" target="_blank"><img src="https://opencollective.com/socketio/sponsor/27/avatar.svg"></a>
<a href="https://opencollective.com/socketio/sponsor/28/website" target="_blank"><img src="https://opencollective.com/socketio/sponsor/28/avatar.svg"></a>
<a href="https://opencollective.com/socketio/sponsor/29/website" target="_blank"><img src="https://opencollective.com/socketio/sponsor/29/avatar.svg"></a>


## License

[MIT](LICENSE)<|MERGE_RESOLUTION|>--- conflicted
+++ resolved
@@ -11,11 +11,7 @@
 
 ## Features
 
-<<<<<<< HEAD
 Socket.IO enables real-time, bidirectional, event-based communication. It consists of 2 parts:
-=======
-Socket.IO enables real-time bidirectional event-based communication. It consists of:
->>>>>>> e5f0ceae
 
 - a Socket.IO server contained in this repository.
 - a [Socket.IO client](https://github.com/socketio/socket.io-client) which is a dependency in this library's package.json file.
