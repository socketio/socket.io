--- conflicted
+++ resolved
@@ -56,25 +56,7 @@
 <script src="/path/to/bundle.js"></script>
 ```
 
-<<<<<<< HEAD
-### Standalone
-
-If you decide not to use browserify (or similar tool) you can find an `engine.io.js` file in
-this repository, which is a standalone build you can use as follows:
-
-```html
-<script src="/path/to/engine.io.js"></script>
-<script>
-  // eio = Socket
-  var socket = eio('ws://localhost');
-  socket.onopen = function(){
-    socket.onmessage = function(data){};
-    socket.onclose = function(){};
-  };
-</script>
-```
-
-Sending and receiving binary
+### Sending and receiving binary
 
 ```html
 <script src="/path/to/engine.io.js"></script>
@@ -91,8 +73,6 @@
 </script>
 ```
 
-=======
->>>>>>> 746f4cfa
 ### Node.JS
 
 Add `engine.io-client` to your `package.json` and then:
