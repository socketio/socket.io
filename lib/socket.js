
/*!
 * socket.io-node
 * Copyright(c) 2011 LearnBoost <dev@learnboost.com>
 * MIT Licensed
 */

/**
 * Module dependencies.
 */

var util = require('./util')
  , EventEmitter = process.EventEmitter;

/**
 * Export the constructor.
 */

exports = module.exports = Socket;

/**
 * Reserved event names.
 */

var events = {
    message: 1
  , connect: 1
  , disconnect: 1
  , open: 1
  , close: 1
  , error: 1
  , retry: 1
  , reconnect: 1
  , newListener: 1
};

/**
 * Socket constructor.
 *
 * @param {Manager} manager instance
 * @param {String} session id
 * @param {Namespace} namespace the socket belongs to
 * @param {Boolean} whether the 
 * @api public
 */

function Socket (manager, id, nsp, readable) {
  this.id = id;
  this.namespace = nsp;
  this.manager = manager;
  this.flags = {};
  this.packets = 0;
  this.disconnected = false;
  this.acks = {};

  if (readable) {
    var self = this;

<<<<<<< HEAD
    this.store.once('disconnect:' + id, function disconnect() {
      self.onDisconnect();
=======
    this.store.once('disconnect:' + id, function (reason) {
      self.onDisconnect(reason);
>>>>>>> 887eb42b
    });
  }
}

/**
 * Inherits from EventEmitter.
 */

Socket.prototype.__proto__ = EventEmitter.prototype;

/**
 * Accessor shortcut for the store.
 *
 * @api private
 */

Socket.prototype.__defineGetter__('store', function store () {
  return this.manager.store;
});

/**
 * Accessor shortcut for the logger.
 *
 * @api private
 */

Socket.prototype.__defineGetter__('log', function log () {
  return this.manager.log;
});

/**
 * JSON message flag.
 *
 * @api public
 */

Socket.prototype.__defineGetter__('json', function json () {
  this.flags.json = true;
  return this;
});

/**
 * Volatile message flag.
 *
 * @api public
 */

Socket.prototype.__defineGetter__('volatile', function volatile () {
  this.flags.volatile = true;
  return this;
});

/**
 * Triggered on disconnect
 *
 * @api private
 */

<<<<<<< HEAD
Socket.prototype.onDisconnect = function onDisconnect () {
=======
Socket.prototype.onDisconnect = function (reason) {
>>>>>>> 887eb42b
  if (!this.disconnected) {
    this.emit('disconnect', reason);
    this.disconnected = true;
  }
};

/**
 * Transmits a packet.
 *
 * @api private
 */

Socket.prototype.packet = function packet (msg, volatile) {
  if (volatile) {
    this.store.publish('volatile:' + this.id, msg);
  } else {
    this.store.client(this.id).publish(msg);
  }

  return this;
};

/**
 * Stores data for the client.
 *
 * @api public
 */

Socket.prototype.set = function set (key, value, fn) {
  this.store.client(this.id).set(key, value, fn);
  return this;
};

/**
 * Retrieves data for the client
 *
 * @api public
 */

Socket.prototype.get = function get (key, fn) {
  this.store.client(this.id).get(key, fn);
  return this;
};

/**
 * Kicks client
 *
 * @api public
 */

<<<<<<< HEAD
Socket.prototype.disconnect = function disconnect () {
  this.packet({ type: 'disconnect' });
=======
Socket.prototype.disconnect = function () {
  if (!this.disconnected) {
    this.log.info('booting client');
    this.store.disconnect(this.id, true);
  }

>>>>>>> 887eb42b
  return this;
};

/**
 * Send a message.
 *
 * @api public
 */

Socket.prototype.send = function send (data, fn) {
  var packet = {
      type: this.flags.json ? 'json' : 'message'
    , data: data
  };

  if (fn) {
    packet.id = ++this.packets;
    packet.ack = fn.length ? 'data' : true;
    this.acks[packet.id] = fn;
  }

  this.packet(packet, this.flags.volatile);
  this.flags = {};

  return this;
};

/**
 * Emit override for custom events.
 *
 * @api public
 */

Socket.prototype.emit = function emit (ev) {
  if (events[ev]) {
    return EventEmitter.prototype.emit.apply(this, arguments);
  }

  var args = util.toArray(arguments).slice(1)
    , lastArg = args[args.length - 1];
  
  // prepare packet to send
  var packet = {
      type: 'event'
    , args: args
  };

  if ('function' == typeof lastArg) {
    packet.id = ++this.packets;
    packet.ack = lastArg.length ? 'data' : true;
    this.acks[packet.id] = fn;
  }

  this.packet(packet, this.flags.volatile);
  this.flags = {};

  return this;
};<|MERGE_RESOLUTION|>--- conflicted
+++ resolved
@@ -1,4 +1,3 @@
-
 /*!
  * socket.io-node
  * Copyright(c) 2011 LearnBoost <dev@learnboost.com>
@@ -56,13 +55,8 @@
   if (readable) {
     var self = this;
 
-<<<<<<< HEAD
-    this.store.once('disconnect:' + id, function disconnect() {
-      self.onDisconnect();
-=======
     this.store.once('disconnect:' + id, function (reason) {
       self.onDisconnect(reason);
->>>>>>> 887eb42b
     });
   }
 }
@@ -121,11 +115,7 @@
  * @api private
  */
 
-<<<<<<< HEAD
-Socket.prototype.onDisconnect = function onDisconnect () {
-=======
-Socket.prototype.onDisconnect = function (reason) {
->>>>>>> 887eb42b
+Socket.prototype.onDisconnect = function onDisconnect (reason) {
   if (!this.disconnected) {
     this.emit('disconnect', reason);
     this.disconnected = true;
@@ -176,17 +166,12 @@
  * @api public
  */
 
-<<<<<<< HEAD
 Socket.prototype.disconnect = function disconnect () {
-  this.packet({ type: 'disconnect' });
-=======
-Socket.prototype.disconnect = function () {
   if (!this.disconnected) {
     this.log.info('booting client');
     this.store.disconnect(this.id, true);
   }
 
->>>>>>> 887eb42b
   return this;
 };
 
