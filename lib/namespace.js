
/**
 * Module dependencies.
 */

var Socket = require('./socket')
  , EventEmitter = process.EventEmitter
  , parser = require('./parser')
  , util = require('./util');

/**
 * Exports the constructor.
 */

exports = module.exports = SocketNamespace;

/**
 * Constructor.
 *
 * @api public.
 */

function SocketNamespace (mgr, name) {
  this.manager = mgr;
  this.name = name || '';
  this.sockets = {};
  this.setFlags();
};

/**
 * Inherits from EventEmitter.
 */

SocketNamespace.prototype.__proto__ = EventEmitter.prototype;

/**
 * Access logger interface.
 *
 * @api public
 */

SocketNamespace.prototype.__defineGetter__('log', function () {
  return this.manager.log;
});

/**
 * Access store.
 *
 * @api public
 */

SocketNamespace.prototype.__defineGetter__('store', function () {
  return this.manager.store;
});

/**
 * JSON message flag.
 *
 * @api public
 */

SocketNamespace.prototype.__defineGetter__('json', function () {
  this.flags.json = true;
  return this;
});

/**
 * Volatile message flag.
 *
 * @api public
 */

SocketNamespace.prototype.__defineGetter__('volatile', function () {
  this.flags.volatile = true;
  return this;
});

/**
 * Overrides the room to relay messages to (flag)
 *
 * @api public
 */

SocketNamespace.prototype.in = function (room) {
  this.flags.endpoint = (this.name === '' ? '' : (this.name + '/')) + room;
  return this;
};

/**
 * Adds a session id we should prevent relaying messages to (flag)
 *
 * @api public
 */

SocketNamespace.prototype.except = function (id) {
  this.flags.exceptions.push(id);
  return this;
};

/**
 * Sets the default flags.
 *
 * @api private
 */

SocketNamespace.prototype.setFlags = function () {
  this.flags = {
      endpoint: this.name
    , exceptions: []
  };
  return this;
};

/**
 * Sends out a packet
 *
 * @api private
 */

SocketNamespace.prototype.packet = function (packet) {
  packet.endpoint = this.name;

  var store = this.store
    , log = this.log
    , volatile = this.flags.volatile
    , exceptions = this.flags.exceptions
    , packet = parser.encodePacket(packet);

  this.manager.onDispatch(this.flags.endpoint, packet, volatile, exceptions);
  this.store.publish('dispatch', this.flags.endpoint, packet, volatile, exceptions);

  this.setFlags();

  return this;
};

/**
 * Sends to everyone.
 *
 * @api public
 */

SocketNamespace.prototype.send = function (data) {
  return this.packet({
      type: this.flags.json ? 'json' : 'message'
    , data: data
  });
};

/**
 * Emits to everyone (override)
 *
 * @api private
 */

SocketNamespace.prototype.emit = function (name) {
  if (name == 'connection' || name == 'newListener') {
    return EventEmitter.prototype.emit.apply(this, arguments);
  }

  return this.packet({
      type: 'event'
    , name: name
    , args: util.toArray(arguments).slice(1)
  });
};

/**
 * Retrieves or creates a write-only socket for a client, unless specified.
 *
 * @param {Boolean} whether the socket will be readable when initialized
 * @api private
 */

SocketNamespace.prototype.socket = function (sid, readable) {
  if (!this.sockets[sid]) {
    this.sockets[sid] = new Socket(this.manager, sid, this, readable);
  }

  return this.sockets[sid];
};

/**
 * Called when a socket disconnects entirely.
 *
 * @api private
 */

SocketNamespace.prototype.handleDisconnect = function (sid, reason) {
  if (this.sockets[sid] && this.sockets[sid].readable) {
    this.sockets[sid].onDisconnect(reason);
  }
};

/**
 * Handles a packet.
 *
 * @api private
 */

SocketNamespace.prototype.handlePacket = function (sessid, packet) {
  var socket = this.socket(sessid)
    , dataAck = packet.ack == 'data'
    , self = this;

  function ack () {
    self.log.debug('sending data ack packet');
    socket.packet({
        type: 'ack'
      , args: util.toArray(arguments)
      , ackId: packet.id
    });
  };

  switch (packet.type) {
    case 'connect':
<<<<<<< HEAD
      this.store.join(sessid, this.name, function () {
        // packet echo
        socket.packet({ type: 'connect' });
        self.emit('connection', socket, packet.data);
      });
=======
      this.manager.onJoin(sessid, this.name);
      this.store.publish('join', sessid, this.name);

      // packet echo
      socket.packet({ type: 'connect' });

      // emit connection event
      self.emit('connection', socket);
>>>>>>> 91e43064
      break;

    case 'ack':
      if (socket.acks[packet.ackId]) {
        socket.acks[packet.ackId].apply(socket, packet.args);
      } else {
        this.log.info('unknown ack packet');
      }
      break;

    case 'event':
      var params = [packet.name].concat(packet.args);

      if (dataAck)
        params.push(ack);

      socket.$emit.apply(socket, params);
      break;

    case 'disconnect':
      this.manager.onLeave(sessid, this.name);
      this.store.publish('leave', sessid, this.name);

      socket.emit('disconnect');
      break;

    case 'json':
    case 'message':
      var params = ['message', packet.data];

      if (dataAck)
        params.push(ack);

      socket.emit.apply(socket, params);
  };
};<|MERGE_RESOLUTION|>--- conflicted
+++ resolved
@@ -214,13 +214,6 @@
 
   switch (packet.type) {
     case 'connect':
-<<<<<<< HEAD
-      this.store.join(sessid, this.name, function () {
-        // packet echo
-        socket.packet({ type: 'connect' });
-        self.emit('connection', socket, packet.data);
-      });
-=======
       this.manager.onJoin(sessid, this.name);
       this.store.publish('join', sessid, this.name);
 
@@ -229,7 +222,6 @@
 
       // emit connection event
       self.emit('connection', socket);
->>>>>>> 91e43064
       break;
 
     case 'ack':
