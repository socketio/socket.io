
/**
 * Module dependencies.
 */

var Socket = require('./socket')
  , EventEmitter = process.EventEmitter
  , parser = require('./parser')
  , util = require('./util');

/**
 * Exports the constructor.
 */

exports = module.exports = SocketNamespace;

/**
 * Constructor.
 *
 * @api public.
 */

function SocketNamespace (mgr, name) {
  this.manager = mgr;
  this.name = name || '';
  this.sockets = {};
  this.auth = false;
  this.setFlags();
};

/**
 * Inherits from EventEmitter.
 */

SocketNamespace.prototype.__proto__ = EventEmitter.prototype;

/**
 * Access logger interface.
 *
 * @api public
 */

SocketNamespace.prototype.__defineGetter__('log', function () {
  return this.manager.log;
});

/**
 * Access store.
 *
 * @api public
 */

SocketNamespace.prototype.__defineGetter__('store', function () {
  return this.manager.store;
});

/**
 * JSON message flag.
 *
 * @api public
 */

SocketNamespace.prototype.__defineGetter__('json', function () {
  this.flags.json = true;
  return this;
});

/**
 * Volatile message flag.
 *
 * @api public
 */

SocketNamespace.prototype.__defineGetter__('volatile', function () {
  this.flags.volatile = true;
  return this;
});

/**
 * Overrides the room to relay messages to (flag)
 *
 * @api public
 */

SocketNamespace.prototype.in = function (room) {
  this.flags.endpoint = (this.name === '' ? '' : (this.name + '/')) + room;
  return this;
};

/**
 * Adds a session id we should prevent relaying messages to (flag)
 *
 * @api public
 */

SocketNamespace.prototype.except = function (id) {
  this.flags.exceptions.push(id);
  return this;
};

/**
 * Sets the default flags.
 *
 * @api private
 */

SocketNamespace.prototype.setFlags = function () {
  this.flags = {
      endpoint: this.name
    , exceptions: []
  };
  return this;
};

/**
 * Sends out a packet
 *
 * @api private
 */

SocketNamespace.prototype.packet = function (packet) {
  packet.endpoint = this.name;

  var store = this.store
    , log = this.log
    , volatile = this.flags.volatile
    , exceptions = this.flags.exceptions
    , packet = parser.encodePacket(packet);

  store.clients(this.flags.endpoint, function (clients) {
    clients.forEach(function (id) {
      if (~exceptions.indexOf(id)) {
        log.debug('ignoring packet to ', id);
        return;
      }

      if (volatile) {
        store.publish('volatile:' + id, packet);
      } else {
        store.client(id).publish(packet);
      }
    });
  });

  this.setFlags();

  return this;
};

/**
 * Sends to everyone.
 *
 * @api public
 */

SocketNamespace.prototype.send = function (data) {
  return this.packet({
      type: this.flags.json ? 'json' : 'message'
    , data: data
  });
};

/**
 * Emits to everyone (override)
 *
 * @api private
 */

SocketNamespace.prototype.emit = function (name) {
  if (name == 'connection' || name == 'newListener') {
    return EventEmitter.prototype.emit.apply(this, arguments);
  }

  return this.packet({
      type: 'event'
    , name: name
    , args: util.toArray(arguments).slice(1)
  });
};

/**
 * Retrieves or creates a write-only socket for a client, unless specified.
 *
 * @param {Boolean} whether the socket will be readable when initialized
 * @api private
 */

SocketNamespace.prototype.socket = function (sid, readable) {
  if (!this.sockets[sid]) {
    this.sockets[sid] = new Socket(this.manager, sid, this, readable);
  }

  return this.sockets[sid];
};

/**
 * Sets authorization for this namespace
 *
 * @api public
 */

SocketNamespace.prototype.authorization = function (fn) {
  this.auth = fn;
  return this;
};

/**
 * Performs authentication.
 *
 * @param Object client request data
 * @api private
 */

SocketNamespace.prototype.authorize = function (data, fn) {
  if (this.auth) {
    var self = this;

    this.auth.call(this, data, function (err, authorized) {
      self.log.debug('client ' +
        (authorized ? '' : 'un') + 'authorized for ' + self.name);
      fn(err, authorized);
    });
  } else {
    this.log.debug('client authorized for ' + this.name);
    fn(null, true);
  }

  return this;
};

/**
 * Handles a packet.
 *
 * @api private
 */

SocketNamespace.prototype.handlePacket = function (sessid, packet) {
  var socket = this.socket(sessid)
    , dataAck = packet.ack == 'data'
    , self = this;

  function ack () {
    self.log.debug('sending data ack packet');
    socket.packet({
        type: 'ack'
      , args: util.toArray(arguments)
      , ackId: packet.id
    });
  };

  function error (err) {
    self.log.warn('handshake error ' + err + ' for ' + self.name);
    socket.packet({ type: 'error', reason: err });
  };

  switch (packet.type) {
    case 'connect':
<<<<<<< HEAD
      this.authorize(packet.data, function (err, authorized) {
        if (err) return error(err);

        if (authorized) {
          self.store.join(sessid, self.name, function () {
            // packet echo
            socket.packet({ type: 'connect' });

            self.store.getHandshake(sessid, function (err, data) {
              // update the handshake data with information about the connection
              data.transport = packet.data.transport;

              // add non existing props that might have been set during auth
              for (var i in packet.data) {
                if (!data.hasOwnProperty(i) && i !== 'request') {
                  data[i] = packet.data[i];
                }
              }

              socket.data = data;
              self.emit('connection', socket);
            });
          });
        } else {
          error('unauthorized');
        }
=======
      this.store.join(sessid, this.name, function () {
        // packet echo
        socket.packet({ type: 'connect' });

        self.store.getHandshake(sessid, function (err, data) {
          // update the handshake data with information about the connection
          if (packet.data) {
            data.transport = packet.data.transport;
          }

          socket.data = data;
          self.emit('connection', socket);
        });
>>>>>>> 31b98f33
      });
      break;

    case 'ack':
      if (socket.acks[packet.ackId]) {
        socket.acks[packet.ackId].apply(socket, packet.args);
      } else {
        this.log.info('unknown ack packet');
      }
      break;

    case 'event':
      var params = [packet.name].concat(packet.args);

      if (dataAck)
        params.push(ack);

      socket.$emit.apply(socket, params);
      break;

    case 'disconnect':
      socket.emit('disconnect');
      break;

    case 'json':
    case 'message':
      var params = ['message', packet.data];

      if (dataAck)
        params.push(ack);

      socket.emit.apply(socket, params);
  };
};<|MERGE_RESOLUTION|>--- conflicted
+++ resolved
@@ -255,7 +255,6 @@
 
   switch (packet.type) {
     case 'connect':
-<<<<<<< HEAD
       this.authorize(packet.data, function (err, authorized) {
         if (err) return error(err);
 
@@ -266,12 +265,14 @@
 
             self.store.getHandshake(sessid, function (err, data) {
               // update the handshake data with information about the connection
-              data.transport = packet.data.transport;
-
-              // add non existing props that might have been set during auth
-              for (var i in packet.data) {
-                if (!data.hasOwnProperty(i) && i !== 'request') {
-                  data[i] = packet.data[i];
+              if (packet.data) {
+                data.transport = packet.data.transport;
+
+                // add non existing props that might have been set during auth
+                for (var i in packet.data) {
+                  if (!data.hasOwnProperty(i) && i !== 'request') {
+                    data[i] = packet.data[i];
+                  }
                 }
               }
 
@@ -282,21 +283,6 @@
         } else {
           error('unauthorized');
         }
-=======
-      this.store.join(sessid, this.name, function () {
-        // packet echo
-        socket.packet({ type: 'connect' });
-
-        self.store.getHandshake(sessid, function (err, data) {
-          // update the handshake data with information about the connection
-          if (packet.data) {
-            data.transport = packet.data.transport;
-          }
-
-          socket.data = data;
-          self.emit('connection', socket);
-        });
->>>>>>> 31b98f33
       });
       break;
 
