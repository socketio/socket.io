const parser = require("socket.io-parser");
const debug = require("debug")("socket.io:client");
const url = require("url");

class Client {
  /**
   * Client constructor.
   *
   * @param {Server} server instance
   * @param {Socket} conn
   * @api private
   */
  constructor(server, conn) {
    this.server = server;
    this.conn = conn;
    this.encoder = server.encoder;
    this.decoder = new server.parser.Decoder();
    this.id = conn.id;
    this.request = conn.request;
    this.setup();
    this.sockets = {};
    this.nsps = {};
    this.connectBuffer = [];
  }

  /**
   * Sets up event listeners.
   *
   * @api private
   */
  setup() {
    this.onclose = this.onclose.bind(this);
    this.ondata = this.ondata.bind(this);
    this.onerror = this.onerror.bind(this);
    this.ondecoded = this.ondecoded.bind(this);

    this.decoder.on("decoded", this.ondecoded);
    this.conn.on("data", this.ondata);
    this.conn.on("error", this.onerror);
    this.conn.on("close", this.onclose);
  }

  /**
   * Connects a client to a namespace.
   *
   * @param {String} name namespace
   * @param {Object} query the query parameters
   * @api private
   */
  connect(name, query) {
    if (this.server.nsps[name]) {
      debug("connecting to namespace %s", name);
      return this.doConnect(name, query);
    }

    this.server.checkNamespace(name, query, dynamicNsp => {
      if (dynamicNsp) {
        debug("dynamic namespace %s was created", dynamicNsp.name);
        this.doConnect(name, query);
      } else {
        debug("creation of namespace %s was denied", name);
        this.packet({
          type: parser.ERROR,
          nsp: name,
          data: "Invalid namespace"
        });
      }
    });
  }

  /**
   * Connects a client to a namespace.
   *
   * @param {String} name namespace
   * @param {String} query the query parameters
   * @api private
   */
  doConnect(name, query) {
    const nsp = this.server.of(name);

    if ("/" != name && !this.nsps["/"]) {
      this.connectBuffer.push(name);
      return;
    }

    const self = this;
    const socket = nsp.add(this, query, function() {
      self.sockets[socket.id] = socket;
      self.nsps[nsp.name] = socket;

      if ("/" == nsp.name && self.connectBuffer.length > 0) {
        self.connectBuffer.forEach(self.connect, self);
        self.connectBuffer = [];
      }
    });
  }

  /**
   * Disconnects from all namespaces and closes transport.
   *
   * @api private
   */
  disconnect() {
    for (const id in this.sockets) {
      if (this.sockets.hasOwnProperty(id)) {
        this.sockets[id].disconnect();
      }
    }
    this.sockets = {};
    this.close();
  }

<<<<<<< HEAD
  if ('open' != this.conn.readyState) {
    debug('ignoring packet write %j', packet);
    return;
  }

  // this writes to the actual connection
  function writeToEngine(encodedPackets) {
    if (opts.volatile && !self.conn.transport.writable) return;
    for (var i = 0; i < encodedPackets.length; i++) {
      self.conn.write(encodedPackets[i], { compress: opts.compress });
    }
  }

  if (opts.loopback) {
    debug('writing loopback packet %j', packet);
    // handle loopback packets as though they came in off the wire.
    if (opts.preEncoded) { // a broadcast pre-encodes a packet
      for (var i = 0; i < packet.length; i++) {
        this.decoder.add(packet[i]);
      }
    } else { // no broadcasting, no need to decode
      this.ondecoded(packet);
    }
  } else {
    debug('writing packet %j', packet);
    if (!opts.preEncoded) { // not broadcasting, need to encode
      this.encoder.encode(packet, writeToEngine); // encode, then write results to engine
    } else { // a broadcast pre-encodes a packet
      writeToEngine(packet);
=======
  /**
   * Removes a socket. Called by each `Socket`.
   *
   * @api private
   */
  remove(socket) {
    if (this.sockets.hasOwnProperty(socket.id)) {
      const nsp = this.sockets[socket.id].nsp.name;
      delete this.sockets[socket.id];
      delete this.nsps[nsp];
    } else {
      debug("ignoring remove for %s", socket.id);
    }
  }

  /**
   * Closes the underlying connection.
   *
   * @api private
   */
  close() {
    if ("open" == this.conn.readyState) {
      debug("forcing transport close");
      this.conn.close();
      this.onclose("forced server close");
>>>>>>> af165ae1
    }
  }

  /**
   * Writes a packet to the transport.
   *
   * @param {Object} packet object
   * @param {Object} opts
   * @api private
   */
  packet(packet, opts) {
    opts = opts || {};
    const self = this;

    // this writes to the actual connection
    function writeToEngine(encodedPackets) {
      if (opts.volatile && !self.conn.transport.writable) return;
      for (let i = 0; i < encodedPackets.length; i++) {
        self.conn.write(encodedPackets[i], { compress: opts.compress });
      }
    }

    if ("open" == this.conn.readyState) {
      debug("writing packet %j", packet);
      if (!opts.preEncoded) {
        // not broadcasting, need to encode
        this.encoder.encode(packet, writeToEngine); // encode, then write results to engine
      } else {
        // a broadcast pre-encodes a packet
        writeToEngine(packet);
      }
    } else {
      debug("ignoring packet write %j", packet);
    }
  }

  /**
   * Called with incoming transport data.
   *
   * @api private
   */
  ondata(data) {
    // try/catch is needed for protocol violations (GH-1880)
    try {
      this.decoder.add(data);
    } catch (e) {
      this.onerror(e);
    }
  }

  /**
   * Called when parser fully decodes a packet.
   *
   * @api private
   */
  ondecoded(packet) {
    if (parser.CONNECT == packet.type) {
      this.connect(
        url.parse(packet.nsp).pathname,
        url.parse(packet.nsp, true).query
      );
    } else {
      const socket = this.nsps[packet.nsp];
      if (socket) {
        process.nextTick(function() {
          socket.onpacket(packet);
        });
      } else {
        debug("no socket for namespace %s", packet.nsp);
      }
    }
  }

  /**
   * Handles an error.
   *
   * @param {Object} err object
   * @api private
   */
  onerror(err) {
    for (const id in this.sockets) {
      if (this.sockets.hasOwnProperty(id)) {
        this.sockets[id].onerror(err);
      }
    }
    this.conn.close();
  }

  /**
   * Called upon transport close.
   *
   * @param {String} reason
   * @api private
   */
  onclose(reason) {
    debug("client close with reason %s", reason);

    // ignore a potential subsequent `close` event
    this.destroy();

    // `nsps` and `sockets` are cleaned up seamlessly
    for (const id in this.sockets) {
      if (this.sockets.hasOwnProperty(id)) {
        this.sockets[id].onclose(reason);
      }
    }
    this.sockets = {};

    this.decoder.destroy(); // clean up decoder
  }

  /**
   * Cleans up event listeners.
   *
   * @api private
   */
  destroy() {
    this.conn.removeListener("data", this.ondata);
    this.conn.removeListener("error", this.onerror);
    this.conn.removeListener("close", this.onclose);
    this.decoder.removeListener("decoded", this.ondecoded);
  }
}

module.exports = Client;<|MERGE_RESOLUTION|>--- conflicted
+++ resolved
@@ -110,37 +110,6 @@
     this.close();
   }
 
-<<<<<<< HEAD
-  if ('open' != this.conn.readyState) {
-    debug('ignoring packet write %j', packet);
-    return;
-  }
-
-  // this writes to the actual connection
-  function writeToEngine(encodedPackets) {
-    if (opts.volatile && !self.conn.transport.writable) return;
-    for (var i = 0; i < encodedPackets.length; i++) {
-      self.conn.write(encodedPackets[i], { compress: opts.compress });
-    }
-  }
-
-  if (opts.loopback) {
-    debug('writing loopback packet %j', packet);
-    // handle loopback packets as though they came in off the wire.
-    if (opts.preEncoded) { // a broadcast pre-encodes a packet
-      for (var i = 0; i < packet.length; i++) {
-        this.decoder.add(packet[i]);
-      }
-    } else { // no broadcasting, no need to decode
-      this.ondecoded(packet);
-    }
-  } else {
-    debug('writing packet %j', packet);
-    if (!opts.preEncoded) { // not broadcasting, need to encode
-      this.encoder.encode(packet, writeToEngine); // encode, then write results to engine
-    } else { // a broadcast pre-encodes a packet
-      writeToEngine(packet);
-=======
   /**
    * Removes a socket. Called by each `Socket`.
    *
@@ -166,7 +135,6 @@
       debug("forcing transport close");
       this.conn.close();
       this.onclose("forced server close");
->>>>>>> af165ae1
     }
   }
 
@@ -180,6 +148,11 @@
   packet(packet, opts) {
     opts = opts || {};
     const self = this;
+
+    if ('open' != this.conn.readyState) {
+      debug('ignoring packet write %j', packet);
+      return;
+    }
 
     // this writes to the actual connection
     function writeToEngine(encodedPackets) {
@@ -189,7 +162,17 @@
       }
     }
 
-    if ("open" == this.conn.readyState) {
+    if (opts.loopback) {
+      debug('writing loopback packet %j', packet);
+      // handle loopback packets as though they came in off the wire.
+      if (opts.preEncoded) { // a broadcast pre-encodes a packet
+        for (var i = 0; i < packet.length; i++) {
+          this.decoder.add(packet[i]);
+        }
+      } else { // no broadcasting, no need to decode
+        this.ondecoded(packet);
+      }
+    } else {
       debug("writing packet %j", packet);
       if (!opts.preEncoded) {
         // not broadcasting, need to encode
@@ -198,8 +181,6 @@
         // a broadcast pre-encodes a packet
         writeToEngine(packet);
       }
-    } else {
-      debug("ignoring packet write %j", packet);
     }
   }
 
