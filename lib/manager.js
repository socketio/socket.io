--- conflicted
+++ resolved
@@ -602,16 +602,9 @@
       for (var i in this.namespaces) {
         var socket = this.namespaces[i].socket(data.id, true);
 
-<<<<<<< HEAD
-          // echo back connect packet and fire connection event
-          if (i === '') {
-            self.namespaces[i].handlePacket(data.id, { type: 'connect', data: data });
-          }
-=======
         // echo back connect packet and fire connection event
         if (i === '') {
           this.namespaces[i].handlePacket(data.id, { type: 'connect' });
->>>>>>> 91e43064
         }
       }
 
