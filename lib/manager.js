/*!
 * socket.io-node
 * Copyright(c) 2011 LearnBoost <dev@learnboost.com>
 * MIT Licensed
 */

/**
 * Module dependencies.
 */

var fs = require('fs')
  , url = require('url')
  , util = require('./util')
  , store = require('./store')
  , client = require('socket.io-client')
  , transports = require('./transports')
  , Logger = require('./logger')
  , Socket = require('./socket')
  , MemoryStore = require('./stores/memory')
  , SocketNamespace = require('./namespace')
  , EventEmitter = process.EventEmitter;

/**
 * Export the constructor.
 */

exports = module.exports = Manager;

/**
 * Default transports.
 */

var defaultTransports = exports.defaultTransports = [
    'websocket'
  , 'htmlfile'
  , 'xhr-polling'
  , 'jsonp-polling'
];

/**
 * Inherited defaults.
 */

var parent = module.parent.exports
  , protocol = parent.protocol;

/**
 * Manager constructor.
 *
 * @param {HTTPServer} server
 * @param {Object} options, optional
 * @api public
 */

function Manager (server, options) {
  this.server = server;
  this.namespaces = {};
  this.sockets = this.of('');
  this.settings = {
      origins: '*:*'
    , log: true
    , store: new MemoryStore
    , logger: new Logger
    , heartbeats: true
    , resource: '/socket.io'
    , transports: defaultTransports
    , authorization: false
    , 'log level': 3
    , 'close timeout': 25
    , 'heartbeat timeout': 15
    , 'heartbeat interval': 20
    , 'polling duration': 20
    , 'flash policy server': true
    , 'flash policy port': 843
    , 'destroy upgrade': true
    , 'browser client': true
    , 'browser client minification': false
    , 'browser client etag': false
    , 'browser client handler': false
    , 'client store expiration': 15
  };

  for (var i in options) {
    this.settings[i] = options[i];
  }

  this.initStore();

  // reset listeners
  this.oldListeners = server.listeners('request');
  server.removeAllListeners('request');

  var self = this;

  server.on('request', function (req, res) {
    self.handleRequest(req, res);
  });

  server.on('upgrade', function (req, socket, head) {
    self.handleUpgrade(req, socket, head);
  });

  server.on('close', function () {
    clearInterval(self.gc);
  });

  // run our private gc every 10 seconds
  this.gc = setInterval(this.garbageCollection.bind(this), 10000);

  for (var i in transports) {
    if (transports[i].init) {
      transports[i].init(this);
    }
  }

  this.log.info('socket.io started');
};

Manager.prototype.__proto__ = EventEmitter.prototype

/**
 * Store accessor shortcut.
 *
 * @api public
 */

Manager.prototype.__defineGetter__('store', function () {
  var store = this.get('store');
  store.manager = this;
  return store;
});

/**
 * Logger accessor.
 *
 * @api public
 */

Manager.prototype.__defineGetter__('log', function () {
  if (this.disabled('log')) return;

  var logger = this.get('logger');
  logger.level = this.get('log level');

  return logger;
});

/**
 * Get settings.
 *
 * @api public
 */

Manager.prototype.get = function (key) {
  return this.settings[key];
};

/**
 * Set settings
 *
 * @api public
 */

Manager.prototype.set = function (key, value) {
  if (arguments.length == 1) return this.get(key);
  this.settings[key] = value;
  this.emit('set:' + key, this.settings[key], key);
  return this;
};

/**
 * Enable a setting
 *
 * @api public
 */

Manager.prototype.enable = function (key) {
  this.settings[key] = true;
  this.emit('set:' + key, this.settings[key], key);
  return this;
};

/**
 * Disable a setting
 *
 * @api public
 */

Manager.prototype.disable = function (key) {
  this.settings[key] = false;
  this.emit('set:' + key, this.settings[key], key);
  return this;
};

/**
 * Checks if a setting is enabled
 *
 * @api public
 */

Manager.prototype.enabled = function (key) {
  return !!this.settings[key];
};

/**
 * Checks if a setting is disabled
 *
 * @api public
 */

Manager.prototype.disabled = function (key) {
  return !this.settings[key];
};

/**
 * Configure callbacks.
 *
 * @api public
 */

Manager.prototype.configure = function (env, fn) {
  if ('function' == typeof env) {
    env.call(this);
  } else if (env == process.env.NODE_ENV) {
    fn.call(this);
  }

  return this;
};

/**
 * Initializes everything related to the message dispatcher.
 *
 * @api private
 */

Manager.prototype.initStore = function () {
  this.handshaken = {};
  this.connected = {};
  this.open = {};
  this.closed = {};
  this.closedA = [];
  this.rooms = {};
  this.roomClients = {};

  var self = this;

  this.store.subscribe('handshake', function (id, data) {
    self.onHandshake(id, data);
  });

  this.store.subscribe('connect', function (id) {
    self.onConnect(id);
  });

  this.store.subscribe('open', function (id) {
    self.onOpen(id);
  });

  this.store.subscribe('join', function (id, room) {
    self.onJoin(id, room);
  });

  this.store.subscribe('leave', function (id, room) {
    self.onLeave(id, room);
  });

  this.store.subscribe('close', function (id) {
    self.onClose(id);
  });

  this.store.subscribe('dispatch', function (room, packet, volatile, exceptions) {
    self.onDispatch(room, packet, volatile, exceptions);
  });

  this.store.subscribe('disconnect', function (id) {
    self.onDisconnect(id);
  });
};

/**
 * Called when a client handshakes.
 *
 * @param text
 */

Manager.prototype.onHandshake = function (id, data) {
  this.handshaken[id] = data;
};

/**
 * Called when a client connects (ie: transport first opens)
 *
 * @api private
 */

Manager.prototype.onConnect = function (id) {
  this.connected[id] = true;
};

/**
 * Called when a client opens a request in a different node.
 *
 * @api private
 */

Manager.prototype.onOpen = function (id) {
  this.open[id] = true;

  // if we were buffering messages for the client, clear them
  if (this.closed[id]) {
    var self = this;

    this.closedA.splice(this.closedA.indexOf(id), 1);

    this.store.unsubscribe('dispatch:' + id, function () {
      delete self.closed[id];
    });
  }

  // clear the current transport
  if (this.transports[id]) {
    this.transports[id].discard();
    this.transports[id] = null;
  }
};

/**
 * Called when a message is sent to a namespace and/or room.
 *
 * @api private
 */

Manager.prototype.onDispatch = function (room, packet, volatile, exceptions) {
  if (this.rooms[room]) {
    for (var i = 0, l = this.rooms[room].length; i < l; i++) {
      var id = this.rooms[room][i];

      if (!~exceptions.indexOf(id)) {
        if (this.transports[id] && this.transports[id].open) {
          this.transports[id].onDispatch(packet, volatile);
        } else if (!volatile) {
          this.onClientDispatch(id, packet);
        }
      }
    }
  }
};

/**
 * Called when a client joins a nsp / room.
 *
 * @api private
 */

Manager.prototype.onJoin = function (id, name) {
  if (!this.roomClients[id]) {
    this.roomClients[id] = {};
  }

  if (!this.rooms[name]) {
    this.rooms[name] = [];
  }

  if (!~this.rooms[name].indexOf(id)) {
    this.rooms[name].push(id);
    this.roomClients[id][name] = true;
  }
};

/**
 * Called when a client leaves a nsp / room.
 *
 * @param private
 */

Manager.prototype.onLeave = function (id, room) {
  if (this.rooms[room]) {
    var index = this.rooms[room].indexOf(id);

    if (index >= 0) {
      this.rooms[room].splice(index, 1);
    }

    if (!this.rooms[room].length) {
      delete this.rooms[room];
    }
    delete this.roomClients[id][room];
  }
};

/**
 * Called when a client closes a request in different node.
 *
 * @api private
 */

Manager.prototype.onClose = function (id) {
  if (this.open[id]) {
    delete this.open[id];
  }

  this.closed[id] = [];
  this.closedA.push(id);

  var self = this;

  this.store.subscribe('dispatch:' + id, function (packet, volatile) {
    if (!volatile) {
      self.onClientDispatch(id, packet);
    }
  });
};

/**
 * Dispatches a message for a closed client.
 *
 * @api private
 */

Manager.prototype.onClientDispatch = function (id, packet) {
  if (this.closed[id]) {
    this.closed[id].push(packet);
  }
};

/**
 * Receives a message for a client.
 *
 * @api private
 */

Manager.prototype.onClientMessage = function (id, packet) {
  if (this.namespaces[packet.endpoint]) {
    this.namespaces[packet.endpoint].handlePacket(id, packet);
  }
};

/**
 * Fired when a client disconnects (not triggered).
 *
 * @api private
 */

Manager.prototype.onClientDisconnect = function (id, reason) {
  for (var name in this.namespaces) {
    if (this.roomClients[id][name]) {
      this.namespaces[name].handleDisconnect(id, reason);
    }
  }

  this.onDisconnect(id);
};

/**
 * Called when a client disconnects.
 *
 * @param text
 */

Manager.prototype.onDisconnect = function (id, local) {
  delete this.handshaken[id];

  if (this.open[id]) {
    delete this.open[id];
  }

  if (this.connected[id]) {
    delete this.connected[id];
  }

  if (this.transports[id]) {
    this.transports[id].discard();
    delete this.transports[id];
  }

  if (this.closed[id]) {
    delete this.closed[id];
    this.closedA.splice(this.closedA.indexOf(id), 1);
  }

  if (this.roomClients[id]) {
    for (var room in this.roomClients[id]) {
      this.onLeave(id, room);
    }
    delete this.roomClients[id]
  }

  this.store.destroyClient(id, this.get('client store expiration'));

  this.store.unsubscribe('dispatch:' + id);

  if (local) {
    this.store.unsubscribe('message:' + id);
    this.store.unsubscribe('disconnect:' + id);
  }
};

/**
 * Handles an HTTP request.
 *
 * @api private
 */

Manager.prototype.handleRequest = function (req, res) {
  var data = this.checkRequest(req);

  if (!data) {
    for (var i = 0, l = this.oldListeners.length; i < l; i++) {
      this.oldListeners[i].call(this.server, req, res);
    }

    return;
  }

  if (data.static || !data.transport && !data.protocol) {
    if (data.static && this.enabled('browser client')) {
      this.handleClientRequest(req, res, data);
    } else {
      res.writeHead(200);
      res.end('Welcome to socket.io.');

      this.log.info('unhandled socket.io url');
    }

    return;
  }

  if (data.protocol != protocol) {
    res.writeHead(500);
    res.end('Protocol version not supported.');

    this.log.info('client protocol version unsupported');
  } else {
    if (data.id) {
      this.handleHTTPRequest(data, req, res);
    } else {
      this.handleHandshake(data, req, res);
    }
  }
};

/**
 * Handles an HTTP Upgrade.
 *
 * @api private
 */

Manager.prototype.handleUpgrade = function (req, socket, head) {
  var data = this.checkRequest(req)
    , self = this;

  if (!data) {
    if (this.enabled('destroy upgrade')) {
      socket.end();
      this.log.debug('destroying non-socket.io upgrade');
    }

    return;
  }

  req.head = head;
  this.handleClient(data, req);
};

/**
 * Handles a normal handshaken HTTP request (eg: long-polling)
 *
 * @api private
 */

Manager.prototype.handleHTTPRequest = function (data, req, res) {
  req.res = res;
  this.handleClient(data, req);
};

/**
 * Intantiantes a new client.
 *
 * @api private
 */

Manager.prototype.handleClient = function (data, req) {
  var socket = req.socket
    , store = this.store
    , self = this;

  if (undefined != data.query.disconnect) {
    if (this.transports[data.id] && this.transports[data.id].open) {
      this.transports[data.id].onForcedDisconnect();
    } else {
      this.store.publish('disconnect-force:' + data.id);
    }
    return;
  }

  if (!~this.get('transports').indexOf(data.transport)) {
    this.log.warn('unknown transport: "' + data.transport + '"');
    req.connection.end();
    return;
  }

  var transport = new transports[data.transport](this, data, req)
    , handshaken = this.handshaken[data.id];

  if (handshaken) {
    if (transport.open) {
      if (this.closed[data.id] && this.closed[data.id].length) {
        transport.payload(this.closed[data.id]);
        this.closed[data.id] = [];
      }

      this.onOpen(data.id);
      this.store.publish('open', data.id);
      this.transports[data.id] = transport;
    }

    if (!this.connected[data.id]) {
      this.onConnect(data.id);
      this.store.publish('connect', data.id);

      // flag as used
      delete handshaken.issued;
      this.onHandshake(data.id, handshaken);
      this.store.publish('handshake', data.id, handshaken);

      // initialize the socket for all namespaces
      for (var i in this.namespaces) {
        var socket = this.namespaces[i].socket(data.id, true);

        // echo back connect packet and fire connection event
        if (i === '') {
          this.namespaces[i].handlePacket(data.id, { type: 'connect' });
        }
      }

      this.store.subscribe('message:' + data.id, function (packet) {
        self.onClientMessage(data.id, packet);
      });

      this.store.subscribe('disconnect:' + data.id, function (reason) {
        self.onClientDisconnect(data.id, reason);
      });
    }
  } else {
    if (transport.open) {
      transport.error('client not handshaken', 'reconnect');
    }

    transport.discard();
  }
};

/**
 * Dictionary for static file serving
 *
 * @api public
 */

Manager.static = {
    cache: {}
  , paths: {
        '/static/flashsocket/WebSocketMain.swf': client.dist + '/WebSocketMain.swf'
      , '/static/flashsocket/WebSocketMainInsecure.swf':
          client.dist + '/WebSocketMainInsecure.swf'
      , '/socket.io.js':  client.dist + '/socket.io.js'
      , '/socket.io.js.min': client.dist + '/socket.io.min.js'
    }
  , mime: {
        'js': {
            contentType: 'application/javascript'
          , encoding: 'utf8'
        }
      , 'swf': {
            contentType: 'application/x-shockwave-flash'
          , encoding: 'binary'
        }
    }
};

/**
 * Serves the client.
 *
 * @api private
 */

Manager.prototype.handleClientRequest = function (req, res, data) {
  var static = Manager.static
    , extension = data.path.split('.').pop()
    , file = data.path + (this.enabled('browser client minification')
        && extension == 'js' ? '.min' : '')
    , location = static.paths[file]
    , cache = static.cache[file];

  var self = this;

  /**
   * Writes a response, safely
   *
   * @api private
   */

  function write (status, headers, content, encoding) {
    try {
      res.writeHead(status, headers || null);
      res.end(content || '', encoding || null);
    } catch (e) {}
  }

  function serve () {
    if (req.headers['if-none-match'] === cache.Etag) {
      return write(304);
    }

    var mime = static.mime[extension]
      , headers = {
      'Content-Type': mime.contentType
    , 'Content-Length': cache.length
    };

    if (self.enabled('browser client etag') && cache.Etag) {
      headers.Etag = cache.Etag;
    }

    write(200, headers, cache.content, mime.encoding);
    self.log.debug('served static ' + data.path);
  }

  if (this.get('browser client handler')) {
    this.get('browser client handler').call(this, req, res);
  } else if (!cache) {
    fs.readFile(location, function (err, data) {
      if (err) {
        write(500, null, 'Error serving static ' + data.path);
        self.log.warn('Can\'t cache '+ data.path +', ' + err.message);
        return;
      }

      cache = Manager.static.cache[file] = {
        content: data
      , length: data.length
      , Etag: client.version
      };

      serve();
    });
  } else {
    serve();
  }
};

/**
 * Generates a session id.
 *
 * @api private
 */

Manager.prototype.generateId = function () {
  return Math.abs(Math.random() * Math.random() * Date.now() | 0).toString()
    + Math.abs(Math.random() * Math.random() * Date.now() | 0).toString();
};

/**
 * Handles a handshake request.
 *
 * @api private
 */

Manager.prototype.handleHandshake = function (data, req, res) {
  var self = this;

  function writeErr (status, message) {
    if (data.query.jsonp) {
      res.writeHead(200, { 'Content-Type': 'application/javascript' });
      res.end('io.j[' + data.query.jsonp + '](new Error("' + message + '"));');
    } else {
      res.writeHead(status);
      res.end(message);
    }
  };

  function error (err) {
    writeErr(500, 'handshake error');
    self.log.warn('handshake error ' + err);
  };

  if (!this.verifyOrigin(req)) {
    writeErr(403, 'handshake bad origin');
    return;
  }

  var handshakeData = this.handshakeData(data);

  this.authorize(handshakeData, function (err, authorized, newData) {
    if (err) return error(err);

    if (authorized) {
      var id = self.generateId()
        , hs = [
              id
            , self.enabled('heartbeats') ? self.get('heartbeat timeout') || '' : ''
            , self.get('close timeout') || ''
            , self.transports(data).join(',')
          ].join(':');

      if (data.query.jsonp) {
        hs = 'io.j[' + data.query.jsonp + '](' + JSON.stringify(hs) + ');';
        res.writeHead(200, { 'Content-Type': 'application/javascript' });
      } else {
        res.writeHead(200);
      }

      res.end(hs);

      self.onHandshake(id, newData || handshakeData);
      self.store.publish('handshake', id, newData || handshakeData);

      self.log.info('handshake authorized', id);
    } else {
      writeErr(403, 'handshake unauthorized');
      self.log.info('handshake unauthorized');
    }
  })
};

/**
 * Gets normalized handshake data
 *
 * @api private
 */

Manager.prototype.handshakeData = function (data) {
  var connection = data.request.connection
    , connectionAddress
    , date = new Date;

  if (connection.remoteAddress) {
    connectionAddress = {
        address: connection.remoteAddress
      , port: connection.remotePort
    }; 
  } else if (connection.socket && connection.socket.remoteAddress) {
    connectionAddress = {
        address: connection.socket.remoteAddress
      , port: connection.socket.remotePort
    }; 
  }

  return {
      headers: data.headers
    , address: connectionAddress
<<<<<<< HEAD
    , time: date.toString()
=======
    , time: (new Date).toString()
    , query: data.query
    , url: data.request.url
>>>>>>> a4ec5aaf
    , xdomain: !!data.request.headers.origin
    , secure: data.request.connection.secure
    , issued: +date
  };
};

/**
 * Verifies the origin of a request.
 *
 * @api private
 */

Manager.prototype.verifyOrigin = function (request) {
  var origin = request.headers.origin
    , origins = this.get('origins');

  if (origin === 'null') origin = '*';

  if (origins.indexOf('*:*') !== -1) {
    return true;
  }

  if (origin) {
    try {
      var parts = url.parse(origin);

      return
        ~origins.indexOf(parts.host + ':' + parts.port) ||
        ~origins.indexOf(parts.host + ':*') ||
        ~origins.indexOf('*:' + parts.port);
    } catch (ex) {}
  }

  return false;
};

/**
 * Handles an incoming packet.
 *
 * @api private
 */

Manager.prototype.handlePacket = function (sessid, packet) {
  this.of(packet.endpoint || '').handlePacket(sessid, packet);
};

/**
 * Performs authentication.
 *
 * @param Object client request data
 * @api private
 */

Manager.prototype.authorize = function (data, fn) {
  if (this.get('authorization')) {
    var self = this;

    this.get('authorization').call(this, data, function (err, authorized) {
      self.log.debug('client ' + authorized ? 'authorized' : 'unauthorized');
      fn(err, authorized);
    });
  } else {
    this.log.debug('client authorized');
    fn(null, true);
  }

  return this;
};

/**
 * Retrieves the transports adviced to the user.
 *
 * @api private
 */

Manager.prototype.transports = function (data) {
  var transp = this.get('transports')
    , ret = [];

  for (var i = 0, l = transp.length; i < l; i++) {
    var transport = transp[i];

    if (transport) {
      if (!transport.checkClient || transport.checkClient(data)) {
        ret.push(transport);
      }
    }
  }

  return ret;
};

/**
 * Checks whether a request is a socket.io one.
 *
 * @return {Object} a client request data object or `false`
 * @api private
 */

var regexp = /^\/([^\/]+)\/?([^\/]+)?\/?([^\/]+)?\/?$/

Manager.prototype.checkRequest = function (req) {
  var resource = this.get('resource');

  if (req.url.substr(0, resource.length) == resource) {
    var uri = url.parse(req.url.substr(resource.length), true)
      , path = uri.pathname || ''
      , pieces = path.match(regexp);

    // client request data
    var data = {
        query: uri.query || {}
      , headers: req.headers
      , request: req
      , path: path
    };

    if (pieces) {
      data.protocol = Number(pieces[1]);
      data.transport = pieces[2];
      data.id = pieces[3];
      data.static = !!Manager.static.paths[path];
    };

    return data;
  }

  return false;
};

/**
 * Declares a socket namespace
 *
 * @api public
 */

Manager.prototype.of = function (nsp) {
  if (this.namespaces[nsp]) {
    return this.namespaces[nsp];
  }

  return this.namespaces[nsp] = new SocketNamespace(this, nsp);
};

/**
 * Perform garbage collection on long living objects and properties that cannot
 * be removed automatically.
 *
 * @api private
 */

Manager.prototype.garbageCollection = function () {
  // clean up unused handshakes
  var ids = Object.keys(this.handshaken)
    , i = ids.length
    , now = Date.now()
    , handshake;

  while (i--) {
    handshake = this.handshaken[ids[i]];

    if ('issued' in handshake && (now - handshake.issued) >= 3E4) {
      this.onDisconnect(ids[i]);
    }
  }
};<|MERGE_RESOLUTION|>--- conflicted
+++ resolved
@@ -849,13 +849,9 @@
   return {
       headers: data.headers
     , address: connectionAddress
-<<<<<<< HEAD
-    , time: date.toString()
-=======
     , time: (new Date).toString()
     , query: data.query
     , url: data.request.url
->>>>>>> a4ec5aaf
     , xdomain: !!data.request.headers.origin
     , secure: data.request.connection.secure
     , issued: +date
