
/*!
 * socket.io-node
 * Copyright(c) 2011 LearnBoost <dev@learnboost.com>
 * MIT Licensed
 */

/**
 * Module dependencies.
 */

var http = require('http')
  , https = require('https')
  , fs = require('fs')
  , url = require('url')
  , util = require('./util')
  , store = require('./store')
  , client = require('socket.io-client')
  , transports = require('./transports')
  , Logger = require('./logger')
  , Socket = require('./socket')
  , MemoryStore = require('./stores/memory')
  , SocketNamespace = require('./namespace');

/**
 * Export the constructor.
 */

exports = module.exports = Manager;

/**
 * Default transports.
 */

var defaultTransports = exports.defaultTransports = [
    'websocket'
  , 'htmlfile'
  , 'xhr-polling'
  , 'jsonp-polling'
];

/**
 * Inherited defaults.
 */

var parent = module.parent.exports
  , protocol = parent.protocol;

/**
 * Manager constructor.
 *
 * @param {HTTPServer} server
 * @param {Object} options, optional
 * @api public
 */

function Manager (server) {
  this.server = server;
  this.namespaces = {};
  this.sockets = this.of('');
  this.settings = {
      origins: '*:*'
    , log: true
    , store: new MemoryStore
    , logger: new Logger
    , heartbeats: true
    , resource: '/socket.io'
    , transports: defaultTransports
    , authorization: false
    , 'log level': 3
    , 'close timeout': 25
    , 'heartbeat timeout': 15
    , 'heartbeat interval': 20
    , 'polling duration': 20
    , 'flash policy server': true
    , 'flash policy port': 843
    , 'destroy upgrade': true
    , 'browser client': true
    , 'browser client minification': false
    , 'browser client etag': false
  };

  // reset listeners
  this.oldListeners = server.listeners('request');
  server.removeAllListeners('request');

  var self = this;

  server.on('request', function (req, res) {
    self.handleRequest(req, res);
  });

  server.on('upgrade', function (req, socket, head) {
    self.handleUpgrade(req, socket, head);
  });

  // flash policy server for flashsocket transport
  if (self.get('flash policy server')) require('./flashpolicy')(this);

  this.log.info('socket.io started');
};

/**
 * Store accessor shortcut.
 *
 * @api public
 */

Manager.prototype.__defineGetter__('store', function () {
  var store = this.get('store');
  store.manager = this;
  return store;
});

/**
 * Logger accessor.
 *
 * @api public
 */

Manager.prototype.__defineGetter__('log', function () {
  if (this.disabled('log')) return;

  var logger = this.get('logger');
  logger.level = this.get('log level');

  return logger;
});

/**
 * Get settings.
 *
 * @api public
 */

Manager.prototype.get = function (key) {
  return this.settings[key];
};

/**
 * Set settings
 *
 * @api public
 */

Manager.prototype.set = function (key, value) {
  if (arguments.length == 1) return this.get(key);
  this.settings[key] = value;
  return this;
};

/**
 * Enable a setting
 *
 * @api public
 */

Manager.prototype.enable = function (key) {
  this.settings[key] = true;
  return this;
};

/**
 * Disable a setting
 *
 * @api public
 */

Manager.prototype.disable = function (key) {
  this.settings[key] = false;
  return this;
};

/**
 * Checks if a setting is enabled
 *
 * @api public
 */

Manager.prototype.enabled = function (key) {
  return !!this.settings[key];
};

/**
 * Checks if a setting is disabled
 *
 * @api public
 */

Manager.prototype.disabled = function (key) {
  return !this.settings[key];
};

/**
 * Configure callbacks.
 *
 * @api public
 */

Manager.prototype.configure = function (env, fn) {
  if ('function' == typeof env) {
    env.call(this);
  } else if (env == process.env.NODE_ENV) {
    fn.call(this);
  }

  return this;
};

/**
 * Handles an HTTP request.
 *
 * @api private
 */

Manager.prototype.handleRequest = function (req, res) {
  var data = this.checkRequest(req);

  if (!data) {
    this.log.debug('ignoring request outside socket.io namespace');

    for (var i = 0, l = this.oldListeners.length; i < l; i++)
      this.oldListeners[i].call(this.server, req, res);

    return;
  }

  if (!data.transport && !data.protocol) {
    if (data.path == '/socket.io.js' && this.enabled('browser client')) {
      this.handleClientRequest(req, res);
    } else {
      res.writeHead(200);
      res.end('Welcome to socket.io.');

      this.log.info('unhandled socket.io url');
    }

    return;
  }

  if (data.protocol != protocol) {
    res.writeHead(500);
    res.end('Protocol version not supported.');

    this.log.info('client protocol version unsupported');
  } else {
    if (data.id) {
      this.handleHTTPRequest(data, req, res);
    } else {
      this.handleHandshake(data, req, res);
    }
  }
};

/**
 * Handles an HTTP Upgrade.
 *
 * @api private
 */

Manager.prototype.handleUpgrade = function (req, socket, head) {
  var data = this.checkRequest(req)
    , self = this;

  if (!data) {
    if (this.enabled('destroy upgrade')) {
      socket.end();
      this.log.debug('destroying non-socket.io upgrade');
    }

    return;
  }

  req.head = head;
  this.handleClient(data, req);
};

/**
 * Handles a normal handshaken HTTP request (eg: long-polling)
 *
 * @api private
 */

Manager.prototype.handleHTTPRequest = function (data, req, res) {
  req.res = res;
  this.handleClient(data, req);
};

/**
 * Intantiantes a new client.
 *
 * @api private
 */

Manager.prototype.handleClient = function (data, req) {
  var socket = req.socket
    , newTransport = false
    , self = this;

  if (undefined != data.query.disconnect) {
    self.log.debug('handling disconnection url');
    self.store.disconnect(data.id, true);
    return;
  }

  if (!~this.get('transports').indexOf(data.transport)) {
    this.log.warn('unknown transport: "' + data.transport + '"');
    req.connection.end();
    return;
  }

  var transport = new transports[data.transport](this, data);
  transport.pause();
  transport.request = req;

  if (!transport.open) {
    this.log.debug('transport not writeable, not subscribing');
    return;
  }

  this.store.isHandshaken(data.id, function (err, handshaken) {
    if (err || !handshaken) {
      if (err) console.error(err);
      transport.error('client not handshaken');
      return;
    }

    self.store.client(data.id).count(function (err, count) {
      transport.resume();

      if (count == 1) {
        // initialize the socket for all namespaces
        for (var i in self.namespaces) {
          var socket = self.namespaces[i].socket(data.id, true);

          // echo back connect packet and fire connection event
          if (i === '') {
            self.namespaces[i].handlePacket(data.id, { type: 'connect' });
          }
        }

        // handle packets for the client (all namespaces)
        self.store.on('message:' + data.id, function (packet) {
          self.handlePacket(data.id, packet);
        });
      }
    });
  });
};

/**
 * Serves the client.
 *
 * @api private
 */

Manager.prototype.handleClientRequest = function (req, res) {
  var self = this;

  function serve () {
    if (!self.clientLength) {
      self.clientLength = Buffer.byteLength(self.client);
    }

    var headers = {
        'Content-Type': 'application/javascript'
      , 'Content-Length': self.clientLength
    };

    if (self.enabled('browser client etag') && self.clientEtag) {
      headers.ETag = self.clientEtag;
    }

    res.writeHead(200, headers);
    res.end(self.client);

    self.log.debug('served client');
  };

  if (this.get('browser client handler')) {
    this.get('browser client handler').call(this, req, res);
  } else if (!this.client) {
    var file = this.enabled('browser client minification')
          ? 'socket.io.min.js'
          : 'socket.io.js';

    fs.readFile(client.dist + '/' + file, function (err, data) {
      if (err) {
        res.writeHead(500);
        res.end('Error serving socket.io client.');

<<<<<<< HEAD
      serve();
    } else {
      var self = this;

      fs.readFile(client.dist + (this.log.level > 2 ? '/socket.io.js' : '/socket.io.min.js'), function (err, data) {
        if (err) {
          res.writeHead(500);
          res.end('Error serving socket.io client.');

          self.log.warn('Can\'t cache socket.io client');
          return;
        }
=======
        self.log.warn('Can\'t cache socket.io client');
        return;
      }
>>>>>>> 99ab97af

      self.client = data.toString();
      self.clientEtag = client.version;
      self.log.debug('caching', client.version, 'client');

<<<<<<< HEAD
        serve();

        if (self.log.level > 2) {
          delete self.client;
          delete self.clientLength;
          delete self.clientEtag;
        }
      });
    }
=======
      serve();
    });
>>>>>>> 99ab97af
  } else {
    serve();
  }
};

/**
 * Handles a handshake request.
 *
 * @api private
 */

Manager.prototype.handleHandshake = function (data, req, res) {
  var self = this;

  function writeErr (status, message) {
    if (data.query.jsonp) {
      res.writeHead(200, { 'Content-Type': 'application/javascript' });
      res.end('io.j[' + data.query.jsonp + '](new Error("' + message + '"));');
    } else {
      res.writeHead(status);
      res.end(message);
    }
  };

  function error (err) {
    writeErr(500, 'handshake error');
    self.log.warn('handshake error ' + err);
  };

  if (!this.verifyOrigin(req)) {
    writeErr(403, 'handshake bad origin');
    return;
  }

  this.authorize(data, function (err, authorized) {
    if (err) return error(err);

    self.log.info('handshake ' + (authorized ? 'authorized' : 'unauthorized'));

    if (authorized) {
      self.store.handshake(data, function (err, id) {
        if (err) return error(err);

        var hs = [
            id
          , self.get('heartbeat timeout') || ''
          , self.get('close timeout') || ''
          , self.transports(data).join(',')
        ].join(':');

        if (data.query.jsonp) {
          hs = 'io.j[' + data.query.jsonp + '](' + JSON.stringify(hs) + ');';
          res.writeHead(200, { 'Content-Type': 'application/javascript' });
        } else {
          res.writeHead(200);
        }

        res.end(hs);
        self.log.info('handshaken', id);
      });
    } else {
      writeErr(403, 'handshake unauthorized');
    }
  })
};

/**
 * Verifies the origin of a request.
 *
 * @api private
 */

Manager.prototype.verifyOrigin = function (request) {
  var origin = request.headers.origin
    , origins = this.get('origins');

  if (origin === 'null') origin = '*';

  if (origins.indexOf('*:*') !== -1) {
    return true;
  }

  if (origin) {
    try {
      var parts = url.parse(origin);

      return
        ~origins.indexOf(parts.host + ':' + parts.port) ||
        ~origins.indexOf(parts.host + ':*') ||
        ~origins.indexOf('*:' + parts.port);
    } catch (ex) {}
  }

  return false;
};

/**
 * Handles an incoming packet.
 *
 * @api private
 */

Manager.prototype.handlePacket = function (sessid, packet) {
  this.of(packet.endpoint || '').handlePacket(sessid, packet);
};

/**
 * Performs authentication.
 *
 * @param Object client request data
 * @api private
 */

Manager.prototype.authorize = function (data, fn) {
  if (this.get('authorization')) {
    var self = this;

    this.get('authorization').call(this, data, function (err, authorized) {
      self.log.debug('client ' + authorized ? 'authorized' : 'unauthorized');
      fn(err, authorized);
    });
  } else {
    this.log.debug('client authorized');
    fn(null, true);
  }

  return this;
};

/**
 * Retrieves the transports adviced to the user.
 *
 * @api private
 */

Manager.prototype.transports = function (data) {
  var transp = this.get('transports')
    , ret = [];

  for (var i = 0, l = transp.length; i < l; i++) {
    var transport = transp[i];

    if (transport) {
      if (!transport.checkClient || transport.checkClient(data)) {
        ret.push(transport);
      }
    }
  }

  return ret;
};

/**
 * Checks whether a request is a socket.io one.
 *
 * @return {Object} a client request data object or `false`
 * @api private
 */

var regexp = /^\/([^\/]+)\/?([^\/]+)?\/?([^\/]+)?\/?$/

Manager.prototype.checkRequest = function (req) {
  var resource = this.get('resource');

  if (req.url.substr(0, resource.length) == resource) {
    var uri = url.parse(req.url.substr(resource.length), true)
      , path = uri.pathname || ''
      , pieces = path.match(regexp);

    // client request data
    var data = {
        query: uri.query || {}
      , headers: req.headers
      , request: req
      , path: path
    };

    if (pieces) {
      data.protocol = Number(pieces[1]);
      data.transport = pieces[2];
      data.id = pieces[3];
    };

    return data;
  }

  return false;
};

/**
 * Declares a socket namespace
 */

Manager.prototype.of = function (nsp) {
  if (this.namespaces[nsp]) {
    return this.namespaces[nsp];
  }

  return this.namespaces[nsp] = new SocketNamespace(this, nsp);
};<|MERGE_RESOLUTION|>--- conflicted
+++ resolved
@@ -378,7 +378,7 @@
   };
 
   if (this.get('browser client handler')) {
-    this.get('browser client handler').call(this, req, res);
+    this.get('browser client handler').call(this.server, req, res);
   } else if (!this.client) {
     var file = this.enabled('browser client minification')
           ? 'socket.io.min.js'
@@ -389,43 +389,16 @@
         res.writeHead(500);
         res.end('Error serving socket.io client.');
 
-<<<<<<< HEAD
-      serve();
-    } else {
-      var self = this;
-
-      fs.readFile(client.dist + (this.log.level > 2 ? '/socket.io.js' : '/socket.io.min.js'), function (err, data) {
-        if (err) {
-          res.writeHead(500);
-          res.end('Error serving socket.io client.');
-
-          self.log.warn('Can\'t cache socket.io client');
-          return;
-        }
-=======
         self.log.warn('Can\'t cache socket.io client');
         return;
       }
->>>>>>> 99ab97af
 
       self.client = data.toString();
       self.clientEtag = client.version;
       self.log.debug('caching', client.version, 'client');
 
-<<<<<<< HEAD
-        serve();
-
-        if (self.log.level > 2) {
-          delete self.client;
-          delete self.clientLength;
-          delete self.clientEtag;
-        }
-      });
-    }
-=======
       serve();
     });
->>>>>>> 99ab97af
   } else {
     serve();
   }
