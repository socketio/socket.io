/*!
 * socket.io-node
 * Copyright(c) 2011 LearnBoost <dev@learnboost.com>
 * MIT Licensed
 */

/**
 * Module requirements.
 */

var HTTPTransport = require('./http');

/**
 * Export the constructor.
 */

exports = module.exports = HTMLFile;

/**
 * HTMLFile transport constructor.
 *
 * @api public
 */

<<<<<<< HEAD
function HTMLFile (data, request) {
  HTTPTransport.call(this, data, request);
}
=======
function HTMLFile (mng, data) {
  HTTPTransport.call(this, mng, data);
};
>>>>>>> b4034878

/**
 * Inherits from Transport.
 */

HTMLFile.prototype.__proto__ = HTTPTransport.prototype;

/**
 * Handles the request.
 *
 * @api private
 */

HTMLFile.prototype.handleRequest = function handleRequest (req) {
  HTTPTransport.prototype.handleRequest.call(this, req);

  if (req.method == 'GET') {
    req.res.writeHead(200, {
        'Content-Type': 'text/html'
      , 'Connection': 'keep-alive'
      , 'Transfer-Encoding': 'chunked'
    });

    req.res.write(
        '<html><body>'
      + '<script>var _ = function (msg) { parent.s._(msg, document); };</script>'
      + new Array(174).join(' ')
    );
  }
};


/**
 * Performs the write.
 *
 * @api private
 */

HTMLFile.prototype.write = function write (data) {
  data = '<script>_(' + JSON.stringify(data) + ');</script>';

  this.response.write(data);
  this.log.debug('htmlfile writing', data);
};<|MERGE_RESOLUTION|>--- conflicted
+++ resolved
@@ -22,15 +22,9 @@
  * @api public
  */
 
-<<<<<<< HEAD
-function HTMLFile (data, request) {
-  HTTPTransport.call(this, data, request);
-}
-=======
 function HTMLFile (mng, data) {
   HTTPTransport.call(this, mng, data);
 };
->>>>>>> b4034878
 
 /**
  * Inherits from Transport.
