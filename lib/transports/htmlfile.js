
/*!
 * socket.io-node
 * Copyright(c) 2011 LearnBoost <dev@learnboost.com>
 * MIT Licensed
 */

/**
 * Module requirements.
 */

var HTTPTransport = require('./http');

/**
 * Export the constructor.
 */

exports = module.exports = HTMLFile;

/**
 * HTMLFile transport constructor.
 *
 * @api public
 */

function HTMLFile (data, request) {
  HTTPTransport.call(this, data, request);
}

/**
 * Inherits from Transport.
 */

HTMLFile.prototype.__proto__ = HTTPTransport.prototype;

/**
 * Handles the request.
 *
 * @api private
 */

HTMLFile.prototype.handleRequest = function handleRequest (req) {
  HTTPTransport.prototype.handleRequest.call(this, req);

  if (req.method == 'GET') {
    req.res.writeHead(200, {
        'Content-Type': 'text/html'
      , 'Connection': 'keep-alive'
      , 'Transfer-Encoding': 'chunked'
    });

    req.res.write(
        '<html><body>'
      + '<script>var _ = function (msg) { parent.s._(msg, document); };</script>'
      + new Array(174).join(' ')
    );
  }
};


/**
 * Performs the write.
 *
 * @api private
 */

<<<<<<< HEAD
HTMLFile.prototype.doWrite = function doWrite (data) {
=======
HTMLFile.prototype.write = function (data) {
>>>>>>> 887eb42b
  data = '<script>_(' + JSON.stringify(data) + ');</script>';

  this.response.write(data);
  this.log.debug('htmlfile writing', data);
};<|MERGE_RESOLUTION|>--- conflicted
+++ resolved
@@ -1,4 +1,3 @@
-
 /*!
  * socket.io-node
  * Copyright(c) 2011 LearnBoost <dev@learnboost.com>
@@ -64,11 +63,7 @@
  * @api private
  */
 
-<<<<<<< HEAD
-HTMLFile.prototype.doWrite = function doWrite (data) {
-=======
-HTMLFile.prototype.write = function (data) {
->>>>>>> 887eb42b
+HTMLFile.prototype.write = function write (data) {
   data = '<script>_(' + JSON.stringify(data) + ');</script>';
 
   this.response.write(data);
