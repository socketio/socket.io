/*!
 * socket.io-node
 * Copyright(c) 2011 LearnBoost <dev@learnboost.com>
 * MIT Licensed
 */

/**
 * Module requirements.
 */

var HTTPTransport = require('./http');

/**
 * Exports the constructor.
 */

exports = module.exports = HTTPPolling;

/**
 * HTTP polling constructor.
 *
 * @api public.
 */

function HTTPPolling (mng, data) {
  HTTPTransport.call(this, mng, data);
}

/**
 * Inherits from HTTPTransport.
 *
 * @api public.
 */

HTTPPolling.prototype.__proto__ = HTTPTransport.prototype;

/**
 * Removes heartbeat timeouts for polling.
 */

HTTPPolling.prototype.setHeartbeatInterval = function setHeartbeatInterval () {
  return this;
};

/**
 * Handles a request
 *
 * @api private
 */

HTTPPolling.prototype.handleRequest = function handleRequest (req) {
  HTTPTransport.prototype.handleRequest.call(this, req);

  if (req.method == 'GET') {
    var self = this;

    this.pollTimeout = setTimeout(function pollTimeout () {
      self.close();
      self.log.debug('polling closed due to exceeded duration');
    }, this.manager.get('polling duration') * 1000);

    this.log.debug('setting poll timeout');
  }
};

/**
 * Clears polling timeout
 *
 * @api private
 */

HTTPPolling.prototype.clearPollTimeout = function clearPollTimeout () {
  if (this.pollTimeout) {
    clearTimeout(this.pollTimeout);
    this.pollTimeout = null;
    this.log.debug('clearing poll timeout');
  }

  return this;
};

/**
 * Override clear timeouts to clear the poll timeout
 *
 * @api private
 */

HTTPPolling.prototype.clearTimeouts = function () {
  HTTPTransport.prototype.clearTimeouts.call(this);

  this.clearPollTimeout();
};

/**
 * doWrite to clear poll timeout
 *
 * @api private
 */

HTTPPolling.prototype.doWrite = function () {
  this.clearPollTimeout();
};

/**
 * Performs a write.
 *
 * @api private.
 */

<<<<<<< HEAD
HTTPPolling.prototype.write = function write (data, close) {
  this.clearPollTimeout();
=======
HTTPPolling.prototype.write = function (data, close) {
>>>>>>> b4034878
  this.doWrite(data);
  this.response.end();
  this.onClose();
};

/**
 * Performs a volatile write
 *
 * @api private
 */

HTTPPolling.prototype.writeVolatile = function writeVolatile (data) {
  if (this.open) {
    this.log.debug();
  } else {
    this.log.debug('ignoring volatile message, no open request');
  }
};

/**
 * Override end.
 *
 * @api private
 */

HTTPPolling.prototype.end = function end () {
  this.clearPollTimeout();
  return HTTPTransport.prototype.end.call(this);
};
<|MERGE_RESOLUTION|>--- conflicted
+++ resolved
@@ -107,12 +107,7 @@
  * @api private.
  */
 
-<<<<<<< HEAD
-HTTPPolling.prototype.write = function write (data, close) {
-  this.clearPollTimeout();
-=======
 HTTPPolling.prototype.write = function (data, close) {
->>>>>>> b4034878
   this.doWrite(data);
   this.response.end();
   this.onClose();
