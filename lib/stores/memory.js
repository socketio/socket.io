/*!
 * socket.io-node
 * Copyright(c) 2011 LearnBoost <dev@learnboost.com>
 * MIT Licensed
 */

/**
 * Module dependencies.
 */

var crypto = require('crypto')
  , Store = require('../store');

/**
 * Exports the constructor.
 */

exports = module.exports = Memory;
Memory.Client = Client;

/**
 * Memory store
 *
 * @api public
 */

function Memory (opts) {
  this.handshaken = [];
  this.clients = {};
}

/**
 * Inherits from Store.
 */

Memory.prototype.__proto__ = Store.prototype;

/**
 * Handshake a client.
 *
 * @param {Object} client request object
 * @param {Function} callback
 * @api public
 */

Memory.prototype.handshake = function handshake (data, fn) {
  var id = this.generateId();
  this.handshaken.push(id);
  fn(null, id);
  return this;
};

/**
 * Checks if a client is handshaken.
 *
 * @api public
 */

Memory.prototype.isHandshaken = function isHandshaken (id, fn) {
  fn(null, ~this.handshaken.indexOf(id));
  return this;
};

/**
 * Generates a random id.
 *
 * @api private
 */

Memory.prototype.generateId = function generateId () {
  var rand = String(Math.random() * Math.random() * Date.now());
  return crypto.createHash('md5').update(rand).digest('hex');
};

/**
 * Retrieves a client store instance.
 *
 * @api public
 */

Memory.prototype.client = function client (id) {
  if (!this.clients[id]) {
    this.clients[id] = new Memory.Client(this, id);
    this.log.debug('initializing client store for', id);
  }

  return this.clients[id];
};

/**
 * Called when a client disconnects.
 *
 * @api public
 */

Memory.prototype.disconnect = function disconnect (id, force, reason) {
  if (~this.handshaken.indexOf(id)) {
    this.log.debug('destroying dispatcher for', id);

    this.handshaken.splice(this.handshaken.indexOf(id), 1);
    this.clients[id].destroy();
    this.clients[id] = null;

    if (force)
      this.publish('disconnect-force:' + id, reason);

    this.publish('disconnect:' + id, reason);
  }

  return this;
};

/**
 * Relays a heartbeat message.
 *
 * @api private
 */

Memory.prototype.heartbeat = function heartbeat (id) {
  return this.publish('heartbeat-clear:' + id);
};

/**
 * Relays a packet
 *
 * @api private
 */

Memory.prototype.message = function message (id, packet) {
  return this.publish('message:' + id, packet);
};

/**
 * Simple publish
 *
 * @api public
 */

<<<<<<< HEAD
Memory.prototype.publish = function publish (ev, data) {
=======
Memory.prototype.publish = function (ev, data, fn) {
  if ('function' == typeof data) {
    fn = data;
    data = undefined;
  }

>>>>>>> 118f5b23
  this.emit(ev, data);
  if (fn) fn();

  return this;
};

/**
 * Simple subscribe
 *
 * @api public
 */

Memory.prototype.subscribe = function subscribe (chn, fn) {
  this.on(chn, fn);
  return this;
};

/**
 * Simple unsubscribe
 *
 * @api public
 */

Memory.prototype.unsubscribe = function unsubscribe (chn) {
  this.removeAllListeners(chn);
};

/**
 * Client constructor
 *
 * @api private
 */

function Client () {
  Store.Client.apply(this, arguments);
  this.reqs = 0;
  this.paused = true;
}

/**
 * Inherits from Store.Client
 */

Client.prototype.__proto__ = Store.Client;

/**
 * Counts transport requests.
 *
 * @api public
 */

Client.prototype.count = function count (fn) {
  fn(null, ++this.reqs);
  return this;
};

/**
 * Sets up queue consumption
 *
 * @api public
 */

Client.prototype.consume = function consume (fn) {
  this.paused = false;

  if (this.buffer.length) {
    fn(this.buffer, null);
    this.buffer = [];
  } else {
    this.consumer = fn;
  }

  return this;
};

/**
 * Publishes a message to be sent to the client.
 *
 * @String encoded message
 * @api public
 */

Client.prototype.publish = function publish (msg) {
  if (this.paused) {
    this.buffer.push(msg);
  } else {
    this.consumer(null, msg);
  }

  return this;
};

/**
 * Pauses the stream.
 *
 * @api public
 */

Client.prototype.pause = function pause () {
  this.paused = true;
  return this;
};

/**
 * Destroys the client.
 *
 * @api public
 */

Client.prototype.destroy = function destroy () {
  this.buffer = null;
};

/**
 * Gets a key
 *
 * @api public
 */

Client.prototype.get = function get (key, fn) {
  fn(null, this.dict[key]);
  return this;
};

/**
 * Sets a key
 *
 * @api public
 */

Client.prototype.set = function set (key, value, fn) {
  this.dict[key] = value;
  fn(null);
  return this;
};

/**
 * Emits a message incoming from client.
 *
 * @api private
 */

Client.prototype.onMessage = function onMessage (msg) {
  this.store.emit('message:' + id, msg);
};<|MERGE_RESOLUTION|>--- conflicted
+++ resolved
@@ -136,16 +136,12 @@
  * @api public
  */
 
-<<<<<<< HEAD
-Memory.prototype.publish = function publish (ev, data) {
-=======
-Memory.prototype.publish = function (ev, data, fn) {
+Memory.prototype.publish = function publish (ev, data, fn) {
   if ('function' == typeof data) {
     fn = data;
     data = undefined;
   }
 
->>>>>>> 118f5b23
   this.emit(ev, data);
   if (fn) fn();
 
