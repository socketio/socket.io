--- conflicted
+++ resolved
@@ -26,12 +26,7 @@
  */
 
 function Memory (opts) {
-<<<<<<< HEAD
-  this.clientsMap = {};
-  this.rooms = {};
-=======
   Store.call(this, opts);
->>>>>>> 91e43064
 };
 
 /**
@@ -41,102 +36,12 @@
 Memory.prototype.__proto__ = Store.prototype;
 
 /**
-<<<<<<< HEAD
- * Handshake a client.
- *
- * @param {Object} client request object
- * @param {Function} callback
- * @api public
- */
-
-Memory.prototype.handshake = function (data, fn) {
-  var id = this.generateId();
-
-  delete data.request;
-  data.id = id;
-
-  this.client(id).set('handshake', data, function (err) {
-    fn(err, id);
-  });
-  return this;
-};
-
-/**
- * Checks if a client is handshaken.
- *
- * @api public
- */
-
-Memory.prototype.isHandshaken = function (id, fn) {
-  fn(null, !!this.clientsMap[id]);
-  return this;
-};
-
-/**
- * Returns the data from the handshake process
- *
- * @api public
- */
- 
-Memory.prototype.getHandshake = function (id, fn) {
-  this.client(id).get('handshake', fn);
-  return this;
-};
-
-/**
- * Generates a random id.
-=======
  * Publishes a message.
->>>>>>> 91e43064
  *
  * @api private
  */
 
-<<<<<<< HEAD
-Memory.prototype.generateId = function () {
-  var rand = String(Math.random() * Math.random() * Date.now());
-  return crypto.createHash('md5').update(rand).digest('hex');
-};
-
-/**
- * Retrieves a client store instance.
- *
- * @api public
- */
-
-Memory.prototype.client = function (id) {
-  if (!this.clientsMap[id]) {
-    this.clientsMap[id] = new Memory.Client(this, id);
-    this.log.debug('initializing client store for', id);
-  }
-
-  return this.clientsMap[id];
-};
-
-/**
- * Called when a client disconnects.
- *
- * @api public
- */
-
-Memory.prototype.disconnect = function (id, force, reason) {
-  if (!!this.clientsMap[id]) {
-    this.log.debug('destroying dispatcher for', id);
-
-    this.clientsMap[id].destroy();
-    delete this.clientsMap[id];
-
-    if (force)
-      this.publish('disconnect-force:' + id, reason);
-
-    this.publish('disconnect:' + id, reason);
-  }
-
-  return this;
-};
-=======
 Memory.prototype.publish = function () { };
->>>>>>> 91e43064
 
 /**
  * Subscribes to a channel
@@ -172,77 +77,6 @@
 Client.prototype.__proto__ = Store.Client;
 
 /**
-<<<<<<< HEAD
- * Counts transport requests.
- *
- * @api public
- */
-
-Client.prototype.count = function (fn) {
-  fn(null, ++this.reqs);
-  return this;
-};
-
-/**
- * Sets up queue consumption
- *
- * @api public
- */
-
-Client.prototype.consume = function (fn) {
-  this.consumer = fn;
-  this.paused = false;
-
-  if (this.buffer.length) {
-    fn(this.buffer, null);
-    this.buffer = [];
-  }
-
-  return this;
-};
-
-/**
- * Publishes a message to be sent to the client.
- *
- * @String encoded message
- * @api public
- */
-
-Client.prototype.publish = function (msg) {
-  if (this.paused) {
-    this.buffer.push(msg);
-  } else {
-    this.consumer(null, msg);
-  }
-
-  return this;
-};
-
-/**
- * Pauses the stream.
- *
- * @api public
- */
-
-Client.prototype.pause = function () {
-  this.paused = true;
-  return this;
-};
-
-/**
- * Destroys the client.
- *
- * @api public
- */
-
-Client.prototype.destroy = function () {
-  this.buffer = null;
-  this.dict = {};
-};
-
-/**
-=======
->>>>>>> 91e43064
  * Gets a key
  *
  * @api private
