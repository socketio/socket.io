--- conflicted
+++ resolved
@@ -42,15 +42,6 @@
       socket.destroy();
     }
   });
-<<<<<<< HEAD
-
-  for (var i = 0, len = this.options.transports.length; i < len; i++) {
-    var transport = this.options.transports[i];
-    transport = transports[transport] = require('./transports/'  + transport);
-    if ('init' in transport) transport.init(this);
-  }
-  
-=======
   
   this.options.transports.forEach(function(name) {
     if (!(name in transports))
@@ -58,7 +49,6 @@
     if ('init' in transports[name]) transports[name].init(self);
   });
 
->>>>>>> ffb0574a
   this.options.log('socket.io ready - accepting connections');
 };
 
