var url = require('url'),
    sys = require('sys'),
    fs = require('fs'),
    options = require('./utils').options,
    Client = require('./client'),
    clientVersion = require('./../../support/socket.io-client/lib/io').io.version,
    transports = {
      'flashsocket': require('./transports/flashsocket'),
      'htmlfile': require('./transports/htmlfile'),
      'websocket': require('./transports/websocket'),
      'xhr-multipart': require('./transports/xhr-multipart'),
      'xhr-polling': require('./transports/xhr-polling'),
      'jsonp-polling': require('./transports/jsonp-polling')
    },

Listener = module.exports = function(server, options){
  process.EventEmitter.call(this);
  var self = this;
  this.server = server;
  this.options({
    origins: '*:*',
    resource: 'socket.io',
    transports: ['websocket', 'flashsocket', 'htmlfile', 'xhr-multipart', 'xhr-polling', 'jsonp-polling'],
    transportOptions: {
      'xhr-polling': {
        timeout: null, // no heartbeats
        closeTimeout: 8000,
        duration: 20000
      },
      'jsonp-polling': {
        timeout: null, // no heartbeats
        closeTimeout: 8000,
        duration: 20000
      }
    },
    log: function(message){
      sys.log(message);
    }
  }, options);

  this.clients = this.clientsIndex = {};
  this._clientFiles = {};
  
  var listeners = this.server.listeners('request');
  this.server.removeAllListeners('request');
  
  this.server.addListener('request', function(req, res){
    if (self.check(req, res)) return;
    for (var i = 0, len = listeners.length; i < len; i++){
      listeners[i].call(this, req, res);
    }
  });
  
  this.server.addListener('upgrade', function(req, socket, head){
    if (!self.check(req, socket, true, head)){
      socket.destroy();
    }
  });
  
  for (var i in transports){
    if ('init' in transports[i]) transports[i].init(this);
  }
  
  this.options.log('socket.io ready - accepting connections');
};

sys.inherits(Listener, process.EventEmitter);
for (var i in options) Listener.prototype[i] = options[i];

Listener.prototype.broadcast = function(message, except){
  for (var i = 0, k = Object.keys(this.clients), l = k.length; i < l; i++){
    if (this.clients[k[i]] && (!except || [].concat(except).indexOf(this.clients[k[i]].sessionId) == -1)){
      this.clients[k[i]].send(message);
    }
  }
  return this;
};

Listener.prototype.check = function(req, res, httpUpgrade, head){
<<<<<<< HEAD
	var path = url.parse(req.url).pathname, parts, cn,
	    prefix = this.options.resource.replace(/(.*\/)?(.*)$/, "$1");
	if (path && path.indexOf('/' + this.options.resource) === 0){
		parts = path.replace(prefix, "").substr(1).split('/');
		if (this._serveClient(parts.slice(1).join('/'), req, res)) return true;
		if (!(parts[1] in transports)) return false;
		if (parts[2]){
			cn = this.clients[parts[2]];
			if (cn){
				cn._onConnect(req, res);
			} else {
				req.connection.end();
				this.options.log('Couldnt find client with session id "' + parts[2] + '"');
			}
		} else {
			this._onConnection(parts[1], req, res, httpUpgrade, head);
		}
		return true;
	}
	return false;
=======
  var path = url.parse(req.url).pathname, parts, cn;
  if (path && path.indexOf('/' + this.options.resource) === 0){
    parts = path.substr(1).split('/');
    if (this._serveClient(parts.slice(1).join('/'), req, res)) return true;
    if (!(parts[1] in transports)) return false;
    if (parts[2]){
      cn = this.clients[parts[2]];
      if (cn){
        cn._onConnect(req, res);
      } else {
        req.connection.end();
        this.options.log('Couldnt find client with session id "' + parts[2] + '"');
      }
    } else {
      this._onConnection(parts[1], req, res, httpUpgrade, head);
    }
    return true;
  }
  return false;
>>>>>>> 30f05214
};

Listener.prototype._serveClient = function(path, req, res){
  var self = this,
      types = {
        swf: 'application/x-shockwave-flash',
        js: 'text/javascript'
      };
  
  function write(path){
    if (req.headers['if-none-match'] == clientVersion){
      res.writeHead(304);
      res.end();
    } else {
      res.writeHead(200, self._clientFiles[path].headers);
      res.write(self._clientFiles[path].content, self._clientFiles[path].encoding);
      res.end();
    }
  };
  
  function error(){
    res.writeHead(404);
    res.write('404');
    res.end();
  };
  if (req.method == 'GET' && path == 'socket.io.js' || path.indexOf('lib/vendor/web-socket-js/') === 0){
    if (path in this._clientFiles){
      write(path);
    }
    fs.readFile(__dirname + '/../../support/socket.io-client/' + path, function(err, data){
      if (err){
        return error();
      } else {
        var ext = path.split('.').pop();
        if (!(ext in types)){
          return error();
        }
        self._clientFiles[path] = {
          headers: {
            'Content-Length': data.length,
            'Content-Type': types[ext],
            'ETag': clientVersion
          },
          content: data,
          encoding: ext == 'swf' ? 'binary' : 'utf8'
        };
        write(path);
      }
    });
    return true;
  }
  
  return false;
};

Listener.prototype._onClientConnect = function(client){
  if (!(client instanceof Client) || !client.sessionId){
    return this.options.log('Invalid client');
  }
  this.clients[client.sessionId] = client;
  this.options.log('Client '+ client.sessionId +' connected');
  this.emit('clientConnect', client);
  this.emit('connection', client);
};

Listener.prototype._onClientMessage = function(data, client){
  this.emit('clientMessage', data, client);
};

Listener.prototype._onClientDisconnect = function(client){
  delete this.clients[client.sessionId];
  this.options.log('Client '+ client.sessionId +' disconnected');
  this.emit('clientDisconnect', client);
};

Listener.prototype._onConnection = function(transport, req, res, httpUpgrade, head){
  if (this.options.transports.indexOf(transport) === -1 || (httpUpgrade && !transports[transport].httpUpgrade)){
    httpUpgrade ? res.destroy() : req.connection.destroy();
    return this.options.log('Illegal transport "'+ transport +'"');
  }
  this.options.log('Initializing client with transport "'+ transport +'"');
  new transports[transport](this, req, res, this.options.transportOptions[transport], head);
};<|MERGE_RESOLUTION|>--- conflicted
+++ resolved
@@ -77,31 +77,10 @@
 };
 
 Listener.prototype.check = function(req, res, httpUpgrade, head){
-<<<<<<< HEAD
-	var path = url.parse(req.url).pathname, parts, cn,
-	    prefix = this.options.resource.replace(/(.*\/)?(.*)$/, "$1");
-	if (path && path.indexOf('/' + this.options.resource) === 0){
-		parts = path.replace(prefix, "").substr(1).split('/');
-		if (this._serveClient(parts.slice(1).join('/'), req, res)) return true;
-		if (!(parts[1] in transports)) return false;
-		if (parts[2]){
-			cn = this.clients[parts[2]];
-			if (cn){
-				cn._onConnect(req, res);
-			} else {
-				req.connection.end();
-				this.options.log('Couldnt find client with session id "' + parts[2] + '"');
-			}
-		} else {
-			this._onConnection(parts[1], req, res, httpUpgrade, head);
-		}
-		return true;
-	}
-	return false;
-=======
-  var path = url.parse(req.url).pathname, parts, cn;
+  var path = url.parse(req.url).pathname, parts, cn,
+      prefix = this.options.resource.replace(/(.*\/)?(.*)$/, "$1");;
   if (path && path.indexOf('/' + this.options.resource) === 0){
-    parts = path.substr(1).split('/');
+    parts = path.replace(prefix, "").substr(1).split('/');
     if (this._serveClient(parts.slice(1).join('/'), req, res)) return true;
     if (!(parts[1] in transports)) return false;
     if (parts[2]){
@@ -118,7 +97,6 @@
     return true;
   }
   return false;
->>>>>>> 30f05214
 };
 
 Listener.prototype._serveClient = function(path, req, res){
