
/**
 * Module dependencies.
 */

var express = require('express')
  , stylus = require('stylus')
  , sio = require('socket.io')
  , path = require('path')
  , fs = require('fs');

/**
 * App.
 */

var app = express.createServer();

/**
 * Initial port to listen to.
 */

var port = 3000;

/**
 * Transport to test with.
 */

var args = process.argv.slice(2)
  , transport = args.length ? args[0] : 'xhr-polling';

/**
 * A map of tests to socket.io ports we're listening on.
 */

var testsPorts = {};

/**
 * App configuration.
 */

app.configure(function () {
  app.use(stylus.middleware({ src: __dirname + '/public' }))
  app.use(express.static(__dirname + '/public'));
  app.set('views', __dirname);
  app.set('view engine', 'jade');
});

/**
 * App routes.
 */

app.get('/', function (req, res) {
  res.render('index', {
      layout: false
    , testsPorts: testsPorts
  });
});

/**
 * Sends test files.
 */

app.get('/test/:file', function (req, res) {
  res.sendfile(path.normalize(__dirname + '/../../test/' + req.params.file));
});

/**
 * App listen.
 */

app.listen(port++, function () {
  var addr = app.address();
  console.error('   listening on http://' + addr.address + ':' + addr.port);
});

/**
 * Override handler to simplify development
 */

function handler (req, res) {
  fs.readFile(__dirname + '/../../dist/socket.io.js', 'utf8', function (err, b) {
    if (err) {
      res.writeHead(404);
      res.end('Error');
      return;
    }

    res.writeHead(200, { 'Content-Type': 'application/javascript' });
    res.end(b);
  });
};

/**
 * Socket.IO default server (to serve client)
 */

var io = sio.listen(app);

io.configure(function () {
  io.set('browser client handler', handler);
  io.set('transports', [
      transport
  ]);
});

/**
 * Scopes servers for a given test suite.
 */

var currentSuite;

function suite (name, fn) {
  currentSuite = testsPorts[name] = {};
  fn();
};

/**
 * Creates a socket io server
 */

function server (name, fn) {
  currentSuite[name] = port;

  var io = sio.listen(port);
  io.configure(function () {
    io.set('transports', [transport]);
  });

  fn(io);
  port++;
};

/**
 * Socket.IO servers.
 */

suite('socket.test.js', function () {

  server('test connecting the socket and disconnecting', function (io) {
    io.sockets.on('connection', function () {});
  });

  server('test receiving messages', function (io) {
    io.sockets.on('connection', function (socket) {
      var messages = 0;
      var interval = setInterval(function () {
        socket.send(++messages);

        if (messages == 3) {
          clearInterval(interval);
          setTimeout(function () {
            socket.disconnect();
          }, 500);
        }
      }, 50);
    });
  });

  server('test sending messages', function (io) {
    io.sockets.on('connection', function (socket) {
      socket.on('message', function (msg) {
        socket.send(msg);
      });
    });
  });

  server('test acks sent from client', function (io) {
    io.sockets.on('connection', function (socket) {
      socket.send('tobi', function () {
        socket.send('tobi 2');
      });
    });
  });

  server('test acks sent from server', function (io) {
    io.sockets.on('connection', function (socket) {});
  });

  server('test connecting to namespaces', function (io) {
    io.of('/woot').on('connection', function (socket) {
      socket.send('connected to woot');
    });

    io.of('/chat').on('connection', function (socket) {
      socket.send('connected to chat');
    });
  });

  server('test different namespace connection methods', function (io) {
    io.of('/a').on('connection', function (socket) {
      socket.send('a');
    });
    io.of('/b').on('connection', function (socket) {
      socket.send('b');
    });
    io.of('/c').on('connection', function (socket) {
      socket.send('c');
    });
  });

  server('test disconnecting from namespaces', function (io) {
    io.of('/a').on('connection', function (socket) {});
    io.of('/b').on('connection', function (socket) {});
  });

  server('test authorizing for namespaces', function (io) {
    io.of('/a')
      .authorization(function (data, fn) {
        fn(null, false);
      })
      .on('connection', function (socket) {});
  });

  server('test sending json from server', function (io) {
    io.sockets.on('connection', function (socket) {
      io.sockets.json.send(3141592);
    });
  });

  server('test sending json from client', function (io) {
    io.sockets.on('connection', function (socket) {
      socket.on('message', function (arr) {
        if (Array.isArray(arr) && arr.length == 3) {
          socket.send('echo');
        }
      });
    });
  });

  server('test emitting an event from server', function (io) {
    io.sockets.on('connection', function (socket) {
      socket.emit('woot');
    });
  });

  server('test emmiting multiple events at once to the server', function (io) {
    io.sockets.on('connection', function (socket) {
      var messages = [];

      socket.on('print', function (msg) {
        if (messages.indexOf(msg) >= 0) {
          throw new Error('duplicate message');
        }

        messages.push(msg);
        if (messages.length == 2) {
          socket.emit('done');
        }
      });
    });
  });

  server('test emitting an event to server', function (io) {
    io.sockets.on('connection', function (socket) {
      socket.on('woot', function () {
        socket.emit('echo');
      });
    });
  });

  server('test emitting an event from server and sending back data', function (io) {
    io.sockets.on('connection', function (socket) {
      socket.emit('woot', 1, function (a) {
        if (a === 'test') {
          socket.emit('done');
        }
      });
    });
  });

  server('test emitting an event to server and sending back data', function (io) {
    io.sockets.on('connection', function (socket) {
      socket.on('tobi', function (a, b, fn) {
        if (a === 1 && b === 2) {
          fn({ hello: 'world' });
        }
      });
    });
  });

<<<<<<< HEAD
  server('test sending query strings to the server', function (io) {
    io.sockets.on('connection', function (socket) {
      socket.json.send(socket.handshake);
    })
=======
  server('test encoding a payload', function (io) {
    io.of('/woot').on('connection', function (socket) {
      var count = 0;

      socket.on('message', function (a) {
        if (a == 'ñ') {
          if (++count == 4) {
            socket.emit('done');
          }
        }
      });
    });
>>>>>>> dd0b3b9d
  });

});<|MERGE_RESOLUTION|>--- conflicted
+++ resolved
@@ -278,12 +278,6 @@
     });
   });
 
-<<<<<<< HEAD
-  server('test sending query strings to the server', function (io) {
-    io.sockets.on('connection', function (socket) {
-      socket.json.send(socket.handshake);
-    })
-=======
   server('test encoding a payload', function (io) {
     io.of('/woot').on('connection', function (socket) {
       var count = 0;
@@ -296,7 +290,12 @@
         }
       });
     });
->>>>>>> dd0b3b9d
+  });
+
+  server('test sending query strings to the server', function (io) {
+    io.sockets.on('connection', function (socket) {
+      socket.json.send(socket.handshake);
+    })
   });
 
 });