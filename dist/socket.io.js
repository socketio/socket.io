/** Socket.IO 0.7.0 - Built with build.js */

/**
 * socket.io
 * Copyright(c) 2011 LearnBoost <dev@learnboost.com>
 * MIT Licensed
 */

(function (exports) {

  /**
   * IO namespace.
   *
   * @namespace
   */

  var io = exports;

  /**
   * Socket.IO version
   *
   * @api public
   */

  io.version = '0.7.0';

  /**
   * Protocol implemented.
   *
   * @api public
   */

  io.protocol = 1;

  /**
   * Available transports, these will be populated with the available transports
   *
   * @api public
   */

  io.transports = [];

  /**
   * Keep track of jsonp callbacks.
   *
   * @api private
   */

  io.j = [];

  /**
   * Keep track of our io.Sockets
   *
   * @api private
   */
  io.sockets = {};

  // if node

  /**
   * Expose constructors if in Node
   */

  if ('object' === typeof module && 'function' === typeof require) {

    /**
     * Expose utils
     *
     * @api private
     */

    io.util = require('./util').util;

    /**
     * Expose JSON.
     *
     * @api private
     */

    io.JSON = require('./json').JSON;

    /**
     * Expose parser.
     *
     * @api private
     */

    io.parser = require('./parser').parser;

    /**
     * Expose EventEmitter
     *
     * @api private
     */

    io.EventEmitter = process.EventEmitter;

    /**
     * Expose Transport
     *
     * @api public
     */

    io.Transport = require('./transport').Transport;

    /**
     * Expose all transports
     */
    
    io.transports.forEach(function (t) {
      //io.Transport[t] = require('./transports/node/' + t);
    });

    /**
     * Expose Socket
     *
     * @api public
     */

    io.Socket = require('./socket').Socket;

    /**
     * Location of `dist/` directory.
     *
     * @api private
     */

    io.dist = __dirname + '/../dist';

    /**
     * Expose our build system which can generate
     * socket.io files on the fly with different transports
     *
     * @api private
     */

    io.builder = require('../bin/builder');

  }
  // end node

  /**
   * Manages connections to hosts.
   *
   * @param {String} uri
   * @Param {Boolean} force creation of new socket (defaults to false)
   * @api public
   */

  io.connect = function (host, forceNew) {
    var uri = io.util.parseUri(host)
      , uuri
      , socket;

    if ('undefined' != typeof document) {
      uri.host = uri.host || document.domain;
      uri.port = uri.port || document.location.port;
    }

    uuri = io.util.uniqueUri(uri);

    if (forceNew || !io.sockets[uuri]) {
      socket = new io.Socket({
          host: uri.host
        , secure: uri.protocol == 'https://'
        , port: uri.port || 80
      });
    }

    if (!forceNew && socket) {
      this.sockets[uuri] = socket;
    }

    socket = socket || this.sockets[uuri];

    // if path is different from '' or /
    return socket.of(uri.path.length > 1 ? uri.path : '');
  };

})('object' === typeof module ? module.exports : (window.io = {}));


/**
 * socket.io
 * Copyright(c) 2011 LearnBoost <dev@learnboost.com>
 * MIT Licensed
 */

(function (exports) {

  /**
   * Utilities namespace.
   *
   * @namespace
   */

  var util = exports.util = {};

  /**
   * Parses an URI
   *
   * @author Steven Levithan <stevenlevithan.com> (MIT license)
   * @api public
   */

  var re = /^(?:(?![^:@]+:[^:@\/]*@)([^:\/?#.]+):)?(?:\/\/)?((?:(([^:@]*)(?::([^:@]*))?)?@)?([^:\/?#]*)(?::(\d*))?)(((\/(?:[^?#](?![^?#\/]*\.[^?#\/.]+(?:[?#]|$)))*\/?)?([^?#\/]*))(?:\?([^#]*))?(?:#(.*))?)/;

  var parts = ['source', 'protocol', 'authority', 'userInfo', 'user', 'password',
               'host', 'port', 'relative', 'path', 'directory', 'file', 'query',
               'anchor'];

  util.parseUri = function (str) {
    var m = re.exec(str || '')
      , uri = {}
      , i = 14;

    while (i--) {
      uri[parts[i]] = m[i] || '';
    }

    return uri;
  };

  /**
   * Produces a unique url that identifies a Socket.IO connection.
   *
   * @param {Object} uri
   * @api public
   */

  util.uniqueUri = function (uri) {
    var protocol = uri.protocol
      , host = uri.host
      , port = uri.port;

    if ('undefined' != typeof document) {
      host = host || document.domain;
      port = port || (protocol == 'https'
        && document.location.protocol !== 'https:' ? 443 : document.location.port);
    } else {
      host = host || 'localhost';
    }

<<<<<<< HEAD
    return (protocol || 'http') + '://' + host + ':' +
      (port || (protocol === 'https' ? 443 : 80));
=======
    return (protocol || 'http') + '://' + host + ':' + (port || 80);
>>>>>>> 65d31b5f
  };

  /**
   * Executes the given function when the page is loaded.
   *
   *     io.util.load(function () { console.log('page loaded'); });
   *
   * @param {Function} fn
   * @api public
   */

  var pageLoaded = false;

  util.load = function (fn) {
    if (document.readyState === 'complete' || pageLoaded) {
      return fn();
    }

    util.on(window, 'load', fn, false);
  };

  /**
   * Adds an event.
   *
   * @api private
   */

  util.on = function (element, event, fn, capture) {
    if (element.attachEvent) {
      element.attachEvent('on' + event, fn);
    } else {
      element.addEventListener(event, fn, capture);
    }
  };

  /**
   * Generates the correct `XMLHttpRequest` for regular and cross domain requests.
   *
   * @param {Boolean} [xdomain] Create a request that can be used cross domain.
   * @returns {XMLHttpRequest|false} If we can create a XMLHttpRequest.
   * @api private
   */

  var hasCORS = 'undefined' != typeof window && window.XMLHttpRequest &&
  (function () {
    try {
      var a = new XMLHttpRequest();
    } catch (e) {
      return false;
    }

    return a.withCredentials != undefined;
  })();

  util.request = function (xdomain) {
    if ('undefined' != typeof window) {
      if (xdomain && window.XDomainRequest) {
        return new XDomainRequest();
      };

      if (window.XMLHttpRequest && (!xdomain || hasCORS)) {
        return new XMLHttpRequest();
      };

      if (!xdomain) {
        try {
          return new window.ActiveXObject('Microsoft.XMLHTTP');
        } catch(e) { }
      }
    }

    return null;
  };

  /**
   * XHR based transport constructor.
   *
   * @constructor
   * @api public
   */

  /**
   * Change the internal pageLoaded value.
   */

  if ('undefined' != typeof window) {
    util.load(function () {
      pageLoaded = true;
    });
  }

  /**
   * Defers a function to ensure a spinner is not displayed by the browser
   *
   * @param {Function} fn
   * @api public
   */

  util.defer = function (fn) {
    if (!util.ua.webkit) {
      return fn();
    }

    util.load(function () {
      setTimeout(fn, 100);
    });
  };

  /**
   * Merges two objects.
   *
   * @api public
   */
  
  util.merge = function merge(target, additional, deep, lastseen){
    var seen = lastseen || []
      , depth = typeof deep == 'undefined' ? 2 : deep
      , prop;
    
    for (prop in additional){
      if (additional.hasOwnProperty(prop) && this.indexOf(seen, prop) < 0){
        if (typeof target[prop] !== 'object' || !depth){
          target[prop] = additional[prop];
          seen.push(additional[prop]);
        } else {
          this.merge(target[prop], additional[prop], depth - 1, seen);
        }
      }
    }
    
    return target;
  };
  
  /**
   * Merges prototypes from objects
   *
   * @api public
   */
  
  util.mixin = function (ctor, ctor2) {
    util.merge(ctor.prototype, ctor2.prototype);
  };

  /**
   * Shortcut for prototypical and static inheritance.
   *
   * @api private
   */

  util.inherit = function (ctor, ctor2) {
    ctor.prototype = new ctor2;
    util.merge(ctor, ctor2);
  };

  /**
   * Checks if the given object is an Array.
   *
   *     io.util.isArray([]); // true
   *     io.util.isArray({}); // false
   *
   * @param Object obj
   * @api public
   */

  util.isArray = Array.isArray || function (obj) {
    return Object.prototype.toString.call(obj) === '[object Array]';
  };

  /**
   * Intersects values of two arrays into a third
   *
   * @api public
   */

  util.intersect = function (arr, arr2) {
    var ret = []
      , longest = arr.length > arr2.length ? arr : arr2
      , shortest = arr.length > arr2.length ? arr2 : arr

    for (var i = 0, l = shortest.length; i < l; i++) {
      if (~util.indexOf(longest, shortest[i]))
        ret.push(shortest[i]);
    }

    return ret;
  }

  /**
   * Array indexOf compatibility.
   *
   * @see bit.ly/a5Dxa2
   * @api public
   */
  
  util.indexOf = function (arr, o, i) {
    if (Array.prototype.indexOf) {
      return Array.prototype.indexOf.call(arr, o, i);
    }

    for (var j = arr.length, i = i < 0 ? i + j < 0 ? 0 : i + j : i || 0
        ; i < j && arr[i] !== o; i++);

    return j <= i ? -1 : i;
  };

  /**
   * Converts enumerables to array.
   *
   * @api public
   */

  util.toArray = function (enu) {
    var arr = [];

    for (var i = 0, l = enu.length; i < l; i++)
      arr.push(enu[i]);

    return arr;
  };

  /**
   * UA / engines detection namespace.
   *
   * @namespace
   */
  
  util.ua = {};

  /**
   * Detect webkit.
   *
   * @api public
   */

  util.ua.webkit = 'undefined' != typeof navigator
    && /webkit/i.test(navigator.userAgent);

})('undefined' != typeof window ? io : module.exports);


/**
 * socket.io
 * Copyright(c) 2011 LearnBoost <dev@learnboost.com>
 * MIT Licensed
 */

(function (exports, io) {

  /**
   * Expose constructor.
   */

  exports.EventEmitter = EventEmitter;

  /**
   * Event emitter constructor.
   *
   * @api public.
   */

  function EventEmitter () {};

  /**
   * Adds a listener
   *
   * @api public
   */

  EventEmitter.prototype.on = function (name, fn) {
    if (!this.$events) {
      this.$events = {};
    }

    if (!this.$events[name]) {
      this.$events[name] = fn;
    } else if (io.util.isArray(this.$events[name])) {
      this.$events[name].push(fn);
    } else {
      this.$events[name] = [this.$events[name], fn];
    }

    return this;
  };

  EventEmitter.prototype.addListener = EventEmitter.prototype.on;

  /**
   * Adds a volatile listener.
   *
   * @api public
   */

  EventEmitter.prototype.once = function (name, fn) {
    var self = this;

    function on () {
      self.removeListener(name, on);
      fn.apply(this, arguments);
    };

    on.listener = fn;
    this.on(name, on);

    return this;
  };

  /**
   * Removes a listener.
   *
   * @api public
   */

  EventEmitter.prototype.removeListener = function (name, fn) {
    if (this.$events && this.$events[name]) {
      var list = this.$events[name];

      if (io.util.isArray(list)) {
        var pos = -1;

        for (var i = 0, l = list.length; i < l; i++) {
          if (list[i] === fn || (list[i].listener && list[i].listener === fn)) {
            pos = i;
            break;
          }
        }

        if (pos < 0) {
          return this;
        }

        list.splice(pos, 1);

        if (!list.length) {
          delete this.$events[name];
        }
      } else if (list === fn || (list.listener && list.listener === fn)) {
        delete this.$events[name];
      }
    }

    return this;
  };

  /**
   * Removes all listeners for an event.
   *
   * @api public
   */

  EventEmitter.prototype.removeAllListeners = function (name) {
    if (name === undefined) {
      this.$events = {};
      return this;
    }

    if (this.$events && this.$events[name]) {
      this.$events[name] = null;
    }

    return this;
  };

  /**
   * Gets all listeners for a certain event.
   *
   * @api publci
   */

  EventEmitter.prototype.listeners = function (name) {
    if (!this.$events) {
      this.$events = {};
    }

    if (!this.$events[name]) {
      this.$events[name] = [];
    }

    if (!io.util.isArray(this.$events[name])) {
      this.$events[name] = [this.$events[name]];
    }

    return this.$events[name];
  };

  /**
   * Emits an event.
   *
   * @api public
   */

  EventEmitter.prototype.emit = function (name) {
    if (!this.$events) {
      return false;
    }

    var handler = this.$events[name];

    if (!handler) {
      return false;
    }

    var args = Array.prototype.slice.call(arguments, 1);

    if ('function' == typeof handler) {
      handler.apply(this, args);
    } else if (io.util.isArray(handler)) {
      var listeners = handler.slice();

      for (var i = 0, l = listeners.length; i < l; i++) {
        listeners[i].apply(this, args);
      }
    } else {
      return false;
    }

    return true;
  };

})(
    'undefined' != typeof io ? io : module.exports
  , 'undefined' != typeof io ? io : module.parent.exports
);


/**
 * socket.io
 * Copyright(c) 2011 LearnBoost <dev@learnboost.com>
 * MIT Licensed
 */

/**
 * Based on JSON2 (http://www.JSON.org/js.html).
 */

(function (exports, nativeJSON) {
  "use strict";

  // use native JSON if it's available
  if (nativeJSON && nativeJSON.parse){
    return exports.JSON = {
      parse: nativeJSON.parse
    , stringify: nativeJSON.stringify
    }
  }

  var JSON = exports.JSON = {};

  function f(n) {
      // Format integers to have at least two digits.
      return n < 10 ? '0' + n : n;
  }

  function date(d, key) {
    return isFinite(d.valueOf()) ?
        d.getUTCFullYear()     + '-' +
        f(d.getUTCMonth() + 1) + '-' +
        f(d.getUTCDate())      + 'T' +
        f(d.getUTCHours())     + ':' +
        f(d.getUTCMinutes())   + ':' +
        f(d.getUTCSeconds())   + 'Z' : null;
  };

  var cx = /[\u0000\u00ad\u0600-\u0604\u070f\u17b4\u17b5\u200c-\u200f\u2028-\u202f\u2060-\u206f\ufeff\ufff0-\uffff]/g,
      escapable = /[\\\"\x00-\x1f\x7f-\x9f\u00ad\u0600-\u0604\u070f\u17b4\u17b5\u200c-\u200f\u2028-\u202f\u2060-\u206f\ufeff\ufff0-\uffff]/g,
      gap,
      indent,
      meta = {    // table of character substitutions
          '\b': '\\b',
          '\t': '\\t',
          '\n': '\\n',
          '\f': '\\f',
          '\r': '\\r',
          '"' : '\\"',
          '\\': '\\\\'
      },
      rep;


  function quote(string) {

// If the string contains no control characters, no quote characters, and no
// backslash characters, then we can safely slap some quotes around it.
// Otherwise we must also replace the offending characters with safe escape
// sequences.

      escapable.lastIndex = 0;
      return escapable.test(string) ? '"' + string.replace(escapable, function (a) {
          var c = meta[a];
          return typeof c === 'string' ? c :
              '\\u' + ('0000' + a.charCodeAt(0).toString(16)).slice(-4);
      }) + '"' : '"' + string + '"';
  }


  function str(key, holder) {

// Produce a string from holder[key].

      var i,          // The loop counter.
          k,          // The member key.
          v,          // The member value.
          length,
          mind = gap,
          partial,
          value = holder[key];

// If the value has a toJSON method, call it to obtain a replacement value.

      if (value instanceof Date) {
          value = date(key);
      }

// If we were called with a replacer function, then call the replacer to
// obtain a replacement value.

      if (typeof rep === 'function') {
          value = rep.call(holder, key, value);
      }

// What happens next depends on the value's type.

      switch (typeof value) {
      case 'string':
          return quote(value);

      case 'number':

// JSON numbers must be finite. Encode non-finite numbers as null.

          return isFinite(value) ? String(value) : 'null';

      case 'boolean':
      case 'null':

// If the value is a boolean or null, convert it to a string. Note:
// typeof null does not produce 'null'. The case is included here in
// the remote chance that this gets fixed someday.

          return String(value);

// If the type is 'object', we might be dealing with an object or an array or
// null.

      case 'object':

// Due to a specification blunder in ECMAScript, typeof null is 'object',
// so watch out for that case.

          if (!value) {
              return 'null';
          }

// Make an array to hold the partial results of stringifying this object value.

          gap += indent;
          partial = [];

// Is the value an array?

          if (Object.prototype.toString.apply(value) === '[object Array]') {

// The value is an array. Stringify every element. Use null as a placeholder
// for non-JSON values.

              length = value.length;
              for (i = 0; i < length; i += 1) {
                  partial[i] = str(i, value) || 'null';
              }

// Join all of the elements together, separated with commas, and wrap them in
// brackets.

              v = partial.length === 0 ? '[]' : gap ?
                  '[\n' + gap + partial.join(',\n' + gap) + '\n' + mind + ']' :
                  '[' + partial.join(',') + ']';
              gap = mind;
              return v;
          }

// If the replacer is an array, use it to select the members to be stringified.

          if (rep && typeof rep === 'object') {
              length = rep.length;
              for (i = 0; i < length; i += 1) {
                  if (typeof rep[i] === 'string') {
                      k = rep[i];
                      v = str(k, value);
                      if (v) {
                          partial.push(quote(k) + (gap ? ': ' : ':') + v);
                      }
                  }
              }
          } else {

// Otherwise, iterate through all of the keys in the object.

              for (k in value) {
                  if (Object.prototype.hasOwnProperty.call(value, k)) {
                      v = str(k, value);
                      if (v) {
                          partial.push(quote(k) + (gap ? ': ' : ':') + v);
                      }
                  }
              }
          }

// Join all of the member texts together, separated with commas,
// and wrap them in braces.

          v = partial.length === 0 ? '{}' : gap ?
              '{\n' + gap + partial.join(',\n' + gap) + '\n' + mind + '}' :
              '{' + partial.join(',') + '}';
          gap = mind;
          return v;
      }
  }

// If the JSON object does not yet have a stringify method, give it one.

  JSON.stringify = function (value, replacer, space) {

// The stringify method takes a value and an optional replacer, and an optional
// space parameter, and returns a JSON text. The replacer can be a function
// that can replace values, or an array of strings that will select the keys.
// A default replacer method can be provided. Use of the space parameter can
// produce text that is more easily readable.

      var i;
      gap = '';
      indent = '';

// If the space parameter is a number, make an indent string containing that
// many spaces.

      if (typeof space === 'number') {
          for (i = 0; i < space; i += 1) {
              indent += ' ';
          }

// If the space parameter is a string, it will be used as the indent string.

      } else if (typeof space === 'string') {
          indent = space;
      }

// If there is a replacer, it must be a function or an array.
// Otherwise, throw an error.

      rep = replacer;
      if (replacer && typeof replacer !== 'function' &&
              (typeof replacer !== 'object' ||
              typeof replacer.length !== 'number')) {
          throw new Error('JSON.stringify');
      }

// Make a fake root object containing our value under the key of ''.
// Return the result of stringifying the value.

      return str('', {'': value});
  };

// If the JSON object does not yet have a parse method, give it one.

  JSON.parse = function (text, reviver) {
  // The parse method takes a text and an optional reviver function, and returns
  // a JavaScript value if the text is a valid JSON text.

      var j;

      function walk(holder, key) {

  // The walk method is used to recursively walk the resulting structure so
  // that modifications can be made.

          var k, v, value = holder[key];
          if (value && typeof value === 'object') {
              for (k in value) {
                  if (Object.prototype.hasOwnProperty.call(value, k)) {
                      v = walk(value, k);
                      if (v !== undefined) {
                          value[k] = v;
                      } else {
                          delete value[k];
                      }
                  }
              }
          }
          return reviver.call(holder, key, value);
      }


  // Parsing happens in four stages. In the first stage, we replace certain
  // Unicode characters with escape sequences. JavaScript handles many characters
  // incorrectly, either silently deleting them, or treating them as line endings.

      text = String(text);
      cx.lastIndex = 0;
      if (cx.test(text)) {
          text = text.replace(cx, function (a) {
              return '\\u' +
                  ('0000' + a.charCodeAt(0).toString(16)).slice(-4);
          });
      }

  // In the second stage, we run the text against regular expressions that look
  // for non-JSON patterns. We are especially concerned with '()' and 'new'
  // because they can cause invocation, and '=' because it can cause mutation.
  // But just to be safe, we want to reject all unexpected forms.

  // We split the second stage into 4 regexp operations in order to work around
  // crippling inefficiencies in IE's and Safari's regexp engines. First we
  // replace the JSON backslash pairs with '@' (a non-JSON character). Second, we
  // replace all simple value tokens with ']' characters. Third, we delete all
  // open brackets that follow a colon or comma or that begin the text. Finally,
  // we look to see that the remaining characters are only whitespace or ']' or
  // ',' or ':' or '{' or '}'. If that is so, then the text is safe for eval.

      if (/^[\],:{}\s]*$/
              .test(text.replace(/\\(?:["\\\/bfnrt]|u[0-9a-fA-F]{4})/g, '@')
                  .replace(/"[^"\\\n\r]*"|true|false|null|-?\d+(?:\.\d*)?(?:[eE][+\-]?\d+)?/g, ']')
                  .replace(/(?:^|:|,)(?:\s*\[)+/g, ''))) {

  // In the third stage we use the eval function to compile the text into a
  // JavaScript structure. The '{' operator is subject to a syntactic ambiguity
  // in JavaScript: it can begin a block or an object literal. We wrap the text
  // in parens to eliminate the ambiguity.

          j = eval('(' + text + ')');

  // In the optional fourth stage, we recursively walk the new structure, passing
  // each name/value pair to a reviver function for possible transformation.

          return typeof reviver === 'function' ?
              walk({'': j}, '') : j;
      }

  // If the text is not JSON parseable, then a SyntaxError is thrown.

      throw new SyntaxError('JSON.parse');
  };

})(
    'undefined' != typeof io ? io : module.exports
  , typeof JSON !== 'undefined' ? JSON : undefined
);


/**
 * socket.io
 * Copyright(c) 2011 LearnBoost <dev@learnboost.com>
 * MIT Licensed
 */

(function (exports, io) {

  /**
   * Parser namespace.
   *
   * @namespace
   */

  var parser = exports.parser = {};

  /**
   * Packet types.
   */

  var packets = parser.packets = [
      'disconnect'
    , 'connect'
    , 'heartbeat'
    , 'message'
    , 'json'
    , 'event'
    , 'ack'
    , 'error'
  ];

  /**
   * Errors reasons.
   */

  var reasons = parser.reasons = [
      'transport not supported'
    , 'client not handshaken'
    , 'unauthorized'
  ];

  /**
   * Errors advice.
   */

  var advice = parser.advice = [
      'reconnect'
  ];

  /**
   * Shortcuts.
   */

  var JSON = io.JSON
    , indexOf = io.util.indexOf;

  /**
   * Encodes a packet.
   *
   * @api private
   */

  parser.encodePacket = function (packet) {
    var type = packets.indexOf(packet.type)
      , id = packet.id || ''
      , endpoint = packet.endpoint || ''
      , ack = packet.ack
      , data = null;

    switch (packet.type) {
      case 'error':
        var reason = packet.reason ? reasons.indexOf(packet.reason) : ''
          , adv = packet.advice ? advice.indexOf(packet.advice) : ''

        if (reason !== '' || adv !== '')
          data = reason + (adv !== '' ? ('+' + adv) : '')

        break;

      case 'message':
        if (packet.data !== '')
          data = packet.data;
        break;

      case 'event':
        var ev = { name: packet.name };

        if (packet.args && packet.args.length) {
          ev.args = packet.args;
        }

        data = JSON.stringify(ev);
        break;

      case 'json':
        data = JSON.stringify(packet.data);
        break;

      case 'connect':
        if (packet.qs)
          data = packet.qs;
        break;

      case 'ack':
        data = packet.ackId
          + (packet.args && packet.args.length
              ? '+' + JSON.stringify(packet.args) : '');
        break;

      case 'heartbeat':
      case 'disconect':
        break;
    }

    // construct packet with required fragments
    var encoded = [
        type
      , id + (ack == 'data' ? '+' : '')
      , endpoint
    ];

    // data fragment is optional
    if (data !== null && data !== undefined)
      encoded.push(data);

    return encoded.join(':');
  };

  /**
   * Encodes multiple messages (payload).
   *
   * @param {Array} messages
   * @api private
   */

  parser.encodePayload = function (packets) {
    var decoded = '';

    if (packets.length == 1)
      return packets[0];

    for (var i = 0, l = packets.length; i < l; i++) {
      var packet = packets[i];
      decoded += '\ufffd' + packet.length + '\ufffd' + packets[i]
    }

    return decoded;
  };

  /**
   * Decodes a packet
   *
   * @api private
   */

  var regexp = /^([^:]+):([0-9]+)?(\+)?:([^:]+)?:?(.*)?$/;

  parser.decodePacket = function (data) {
    var pieces = data.match(regexp);

    if (!pieces) return {};

    var id = pieces[2] || ''
      , data = pieces[5] || ''
      , packet = {
            type: packets[pieces[1]]
          , endpoint: pieces[4] || ''
        };

    // whether we need to acknowledge the packet
    if (id) {
      packet.id = id;
      if (pieces[3])
        packet.ack = 'data';
      else
        packet.ack = true;
    }

    // handle different packet types
    switch (packet.type) {
      case 'error':
        var pieces = data.split('+');
        packet.reason = reasons[pieces[0]] || '';
        packet.advice = advice[pieces[1]] || '';
        break;

      case 'message':
        packet.data = data || '';
        break;

      case 'event':
        try {
          var opts = JSON.parse(data);
          packet.name = opts.name;
          packet.args = opts.args;
        } catch (e) { }

        packet.args = packet.args || [];
        break;

      case 'json':
        try {
          packet.data = JSON.parse(data);
        } catch (e) { }
        break;

      case 'connect':
        packet.qs = data || '';
        break;

      case 'ack':
        var pieces = data.match(/^([0-9]+)(\+)?(.*)/);
        if (pieces) {
          packet.ackId = pieces[1];
          packet.args = [];

          if (pieces[3]) {
            try {
              packet.args = pieces[3] ? JSON.parse(pieces[3]) : [];
            } catch (e) { }
          }
        }
        break;

      case 'disconnect':
      case 'heartbeat':
        break;
    };

    return packet;
  };

  /**
   * Decodes data payload. Detects multiple messages
   *
   * @return {Array} messages
   * @api public
   */

  parser.decodePayload = function (data) {
    if (data[0] == '\ufffd') {
      var ret = [];

      for (var i = 1, length = ''; i < data.length; i++) {
        if (data[i] == '\ufffd') {
          ret.push(parser.decodePacket(data.substr(i + 1).substr(0, length)));
          i += Number(length) + 1;
          length = '';
        } else {
          length += data[i];
        }
      }

      return ret;
    } else {
      return [parser.decodePacket(data)];
    }
  };

})(
    'undefined' != typeof io ? io : module.exports
  , 'undefined' != typeof io ? io : module.parent.exports
);


/**
 * socket.io
 * Copyright(c) 2011 LearnBoost <dev@learnboost.com>
 * MIT Licensed
 */

(function (exports, io) {

  /**
   * Expose constructor.
   */

  exports.Transport = Transport;

  /**
   * This is the transport template for all supported transport methods.
   *
   * @constructor
   * @api public
   */

  function Transport (socket, sessid) {
    this.socket = socket;
    this.sessid = sessid;
  };

  /**
   * Apply EventEmitter mixin.
   */

  io.util.mixin(Transport, io.EventEmitter);

  /**
   * Handles the response from the server. When a new response is received
   * it will automatically update the timeout, decode the message and
   * forwards the response to the onMessage function for further processing.
   *
   * @param {String} data Response from the server.
   * @api private
   */

  Transport.prototype.onData = function(data){
    this.clearCloseTimeout();

    if (data !== '') {
      // todo: we should only do decodePayload for xhr transports
      var msgs = io.parser.decodePayload(data);

      if (msgs && msgs.length) {
        for (var i = 0, l = msgs.length; i < l; i++) {
          this.onPacket(msgs[i]);
        }
      }
    }

    return this;
  };

  /**
   * Handles packets.
   *
   * @api private
   */

  Transport.prototype.onPacket = function (packet) {
    if (packet.type == 'heartbeat') {
      return this.onHeartbeat();
    }

    if (packet.type == 'disconnect' && packet.endpoint == '') {
      return this.onDisconnect();
    }

    if (packet.type == 'connect' && packet.endpoint == ''){
      return this.onConnect();
    }

    this.socket.onPacket(packet);
    return this;
  };

  /**
   * Sets close timeout
   *
   * @api private
   */
  
  Transport.prototype.setCloseTimeout = function () {
    if (!this.closeTimeout) {
      var self = this;

      this.closeTimeout = setTimeout(function () {
        self.onDisconnect();
      }, this.socket.closeTimeout);
    }
  };

  /**
   * Called when transport disconnects.
   *
   * @api private
   */

  Transport.prototype.onDisconnect = function () {
    if (this.close) this.close();
    this.clearTimeouts();
    this.socket.onDisconnect();
    return this;
  };

  /**
   * Called when transport connects
   *
   * @api private
   */

  Transport.prototype.onConnect = function () {
    this.socket.onConnect();
    return this;
  }

  /**
   * Clears close timeout
   *
   * @api private
   */
  
  Transport.prototype.clearCloseTimeout = function () {
    if (this.closeTimeout) {
      clearTimeout(this.closeTimeout);
      this.closeTimeout = null;
    }
  };

  /**
   * Clear timeouts
   *
   * @api private
   */
  
  Transport.prototype.clearTimeouts = function () {
    this.clearCloseTimeout();

    if (this.reopenTimeout) {
      clearTimeout(this.reopenTimeout);
    }
  };

  /**
   * Sends a packet
   *
   * @param {Object} packet object.
   * @api private
   */

  Transport.prototype.packet = function (packet) {
    this.send(io.parser.encodePacket(packet));
  };

  /**
   * Send the received heartbeat message back to server. So the server
   * knows we are still connected.
   *
   * @param {String} heartbeat Heartbeat response from the server.
   * @api private
   */

  Transport.prototype.onHeartbeat = function (heartbeat) {
    this.packet({ type: 'heartbeat' });
  };
 
  /**
   * Called when the transport opens.
   *
   * @api private
   */

  Transport.prototype.onOpen = function () {
    this.clearCloseTimeout();
    this.socket.onOpen();
  };

  /**
   * Notifies the base when the connection with the Socket.IO server
   * has been disconnected.
   *
   * @api private
   */

  Transport.prototype.onClose = function () {
    this.reopenTimeout = setTimeout(function () {
      this.open();
    }, this.socket.options['reopen delay']);

    this.setCloseTimeout();
    this.socket.onClose();
  };

  /**
   * Generates a connection url based on the Socket.IO URL Protocol.
   * See <https://github.com/learnboost/socket.io-node/> for more details.
   *
   * @returns {String} Connection url
   * @api private
   */

  Transport.prototype.prepareUrl = function () {
    return this.socket.options.resource + '/' + io.protocol
      + '/' + this.name + '/' + this.sessid;
  };

})(
    'undefined' != typeof io ? io : module.exports
  , 'undefined' != typeof io ? io : module.parent.exports
);


/**
 * socket.io
 * Copyright(c) 2011 LearnBoost <dev@learnboost.com>
 * MIT Licensed
 */

(function (exports, io) {

  /**
   * Expose constructor.
   *
   * @api public
   */
  
  exports.XHR = XHR;

  /**
   * XHR constructor
   *
   * @costructor
   * @api public
   */

  function XHR (socket) {
    if (!socket) return;

    io.Transport.apply(this, arguments);
    this.sendBuffer = [];
  };

  /**
   * Inherits from Transport.
   */

  io.util.inherit(XHR, io.Transport);

  /**
   * Establish a connection
   *
   * @returns {Transport}
   * @api public
   */

  XHR.prototype.open = function () {
    this.get();
    this.onOpen();

    // we need to make sure the request succeeds since we have no indication
    // whether the request opened or not until it succeeded.
    this.setCloseTimeout();

    return this;
  };

  /**
   * Check if we need to send data to the Socket.IO server, if we have data in our
   * buffer we encode it and forward it to the `post` method.
   *
   * @api private
   */

  XHR.prototype.checkSend = function () {
    if (!this.posting && this.sendBuffer.length) {
      var encoded = io.parser.encodePayload(this.sendBuffer);
      this.sendBuffer = [];
      this.post(encoded);
    }
  };

  /**
   * Send data to the Socket.IO server.
   *
   * @param data The message
   * @returns {Transport}
   * @api public
   */

  XHR.prototype.send = function (data) {
    if (io.util.isArray(data)) {
      this.sendBuffer.push.apply(this.sendBuffer, data);
    } else {
      this.sendBuffer.push(data);
    }

    this.checkSend();

    return this;
  };

  /**
   * Posts a encoded message to the Socket.IO server.
   *
   * @param {String} data A encoded message.
   * @api private
   */

  function empty () { };

  XHR.prototype.post = function (data) {
    var self = this;
    this.posting = true;

    function stateChange () {
      if (this.readyState == 4) {
        this.onreadystatechange = this.onload = empty;
        self.posting = false;

        if (this.status == 200){
          self.checkSend();
        } else {
          self.onClose();
        }
      }
    }

    this.sendXHR = this.request('POST');

    if (window.XDomainRequest && this.xhr instanceof XDomainRequest) {
      this.sendXHR.onload = stateChange;
    } else {
      this.sendXHR.onreadystatechange = stateChange;
    }

    this.sendXHR.send(data);
  };

  /**
   * Handle the disconnect request.
   *
   * @api private
   */

  XHR.prototype.onClose = function(){
    if (this.xhr){
      this.xhr.onreadystatechange = this.xhr.onload = empty;
      try {
        this.xhr.abort();
      } catch(e){}
      this.xhr = null;
    }

    if (this.sendXHR){
      this.sendXHR.onreadystatechange = this.sendXHR.onload = empty;
      try {
        this.sendXHR.abort();
      } catch(e){}
      this.sendXHR = null;
    }

    this.sendBuffer = [];

    io.Transport.prototype.onClose.call(this);
  };

  /**
   * Generates a configured XHR request
   *
   * @param {String} url The url that needs to be requested.
   * @param {String} method The method the request should use.
   * @returns {XMLHttpRequest}
   * @api private
   */

  XHR.prototype.request = function (method) {
    var req = io.util.request(this.socket.isXDomain());
    req.open(method || 'GET', this.prepareUrl() + '?t' + (+ new Date));

    if (method == 'POST') {
      if (req.setRequestHeader) {
        req.setRequestHeader('Content-type', 'text/plain');
      } else {
        // XDomainRequest
        req.contentType = 'text/plain';
      }
    }

    return req;
  };

  /**
   * Returns the scheme to use for the transport URLs.
   *
   * @api private
   */

  XHR.prototype.scheme = function () {
    return this.socket.options.secure ? 'https://' : 'http://';
  };

  /**
   * Check if the XHR transports are supported
   *
   * @param {Boolean} xdomain Check if we support cross domain requests.
   * @returns {Boolean}
   * @api public
   */

  XHR.check = function (xdomain) {
    try {
      if (io.util.request(xdomain)) {
        return true;
      }
    } catch(e) {}

    return false;
  };
  
  /**
   * Check if the XHR transport supports corss domain requests.
   * 
   * @returns {Boolean}
   * @api public
   */

  XHR.xdomainCheck = function(){
    return XHR.check(true);
  };

})(
    'undefined' != typeof io ? io.Transport : module.exports
  , 'undefined' != typeof io ? io : module.parent.exports
);


/**
 * socket.io
 * Copyright(c) 2011 LearnBoost <dev@learnboost.com>
 * MIT Licensed
 */

(function (exports, io) {

  /**
   * Expose constructor.
   */

  exports['xhr-polling'] = XHRPolling;

  /**
   * The XHR-polling transport uses long polling XHR requests to create a
   * "persistent" connection with the server.
   *
   * @constructor
   * @api public
   */

  function XHRPolling () {
    io.Transport.XHR.apply(this, arguments);
    // The transport type, you use this to identify which transport was chosen.
    this.name = 'xhr-polling';
  };

  /**
   * Inherits from XHR transport.
   */

  io.util.inherit(XHRPolling, io.Transport.XHR);

  /** 
   * Establish a connection, for iPhone and Android this will be done once the page
   * is loaded.
   *
   * @returns {Transport} Chaining.
   * @api public
   */

  XHRPolling.prototype.open = function () {
    var self = this;

    io.util.defer(function () {
      io.Transport.XHR.prototype.open.call(self);
    });

    return false;
  };

  /**
   * Starts a XHR request to wait for incoming messages.
   *
   * @api private
   */

  function empty () {};

  XHRPolling.prototype.get = function () {
    var self = this;

    function stateChange () {
      if (this.readyState == 4) {
        this.onreadystatechange = this.onload = empty;

        if (this.status == 200) {
          self.onData(this.responseText);
          self.get();
        } else {
          self.onClose();
        }
      }
    }

    this.xhr = this.request();

    if (window.XDomainRequest && this.xhr instanceof XDomainRequest) {
      this.xhr.onload = stateChange;
      this.xhr.onerror = function (e) { self.onError(e); };
    } else {
      this.xhr.onreadystatechange = stateChange;
    }

    this.xhr.send(null);
  };

  /**
   * Add the transport to your public io.transports array.
   *
   * @api private
   */

  io.transports.push('xhr-polling');

})(
    'undefined' != typeof io ? io.Transport : module.exports
  , 'undefined' != typeof io ? io : module.parent.exports
);


/**
 * socket.io
 * Copyright(c) 2011 LearnBoost <dev@learnboost.com>
 * MIT Licensed
 */

(function (exports, io) {

  /**
   * Expose constructor.
   */

  exports['jsonp-polling'] = JSONPPolling;

  /**
   * The JSONP transport creates an persistent connection by dynamically
   * inserting a script tag in the page. This script tag will receive the
   * information of the Socket.IO server. When new information is received
   * it creates a new script tag for the new data stream.
   *
   * @constructor
   * @extends {io.Transport.xhr-polling}
   * @api public
   */

  function JSONPPolling (socket) {
    if (!socket) return;

    io.Transport['xhr-polling'].apply(this, arguments);
    // The transport type, you use this to identify which transport was chosen.
    this.name = 'jsonp-polling';
    this.insertAt = document.getElementsByTagName('script')[0];
    this.index = io.j.length;

    var self = this;

    io.j.push(function (msg) {
      self._(msg);
    });
  };

  /**
   * Inherits from XHR polling transport.
   */

  io.util.inherit(JSONPPolling, io.Transport['xhr-polling']);

  /**
   * Posts a encoded message to the Socket.IO server using an iframe.
   * The iframe is used because script tags can create POST based requests.
   * The iframe is positioned outside of the view so the user does not
   * notice it's existence.
   *
   * @param {String} data A encoded message.
   * @api private
   */

  JSONPPolling.prototype.post = function (data) {
    var self = this;

    if (!this.form) {
      var form = document.createElement('FORM')
        , area = document.createElement('TEXTAREA')
        , id = this.iframeId = 'socketio_iframe_' + this.index
        , iframe;

      form.className = 'socketio';
      form.style.position = 'absolute';
      form.style.top = '-1000px';
      form.style.left = '-1000px';
      form.target = id;
      form.method = 'POST';
      form.action = this.prepareUrl() + '?t=' + (+new Date) + '&i=' + this.index;
      area.name = 'd';
      form.appendChild(area);
      this.insertAt.parentNode.insertBefore(form, this.insertAt);
      document.body.appendChild(form);

      this.form = form;
      this.area = area;
    }

    function complete () {
      initIframe();
      self.posting = false;
      self.checkSend();
    };

    function initIframe () {
      if (self.iframe) {
        self.form.removeChild(self.iframe);
      }

      try {
        // ie6 dynamic iframes with target="" support (thanks Chris Lambacher)
        iframe = document.createElement('<iframe name="'+ self.iframeId +'">');
      } catch (e) {
        iframe = document.createElement('iframe');
        iframe.name = self.iframeId;
      }

      iframe.id = self.iframeId;

      self.form.appendChild(iframe);
      self.iframe = iframe;
    };

    initIframe();

    this.posting = true;
    this.area.value = data;

    try {
      this.form.submit();
    } catch(e) {}

    if (this.iframe.attachEvent) {
      iframe.onreadystatechange = function () {
        if (self.iframe.readyState == 'complete') {
          complete();
        }
      };
    } else {
      this.iframe.onload = complete;
    }
  };
  
  /**
   * Creates a new JSONP poll that can be used to listen
   * for messages from the Socket.IO server.
   *
   * @api private
   */

  JSONPPolling.prototype.get = function () {
    var self = this
      , script = document.createElement('SCRIPT');

    if (this.script) {
      this.script.parentNode.removeChild(this.script);
      this.script = null;
    }

    script.async = true;
    script.src = this.prepareUrl() + '/?t=' + (+new Date) + '&i=' + this.index;
    script.onerror = function(){
      self.onClose();
    };

    this.insertAt.parentNode.insertBefore(script, this.insertAt);
    this.script = script;
  };

  /**
   * Callback function for the incoming message stream from the Socket.IO server.
   *
   * @param {String} data The message
   * @api private
   */

  JSONPPolling.prototype._ = function (msg) {
    this.onData(msg);
    this.get();
    return this;
  };

  /**
   * Checks if browser supports this transport.
   *
   * @return {Boolean}
   * @api public
   */

  JSONPPolling.check = function () {
    return true;
  };

  /**
   * Check if cross domain requests are supported
   *
   * @returns {Boolean}
   * @api public
   */

  JSONPPolling.xdomainCheck = function () {
    return true;
  };

  /**
   * Add the transport to your public io.transports array.
   *
   * @api private
   */

  io.transports.push('jsonp-polling');

})(
    'undefined' != typeof io ? io.Transport : module.exports
  , 'undefined' != typeof io ? io : module.parent.exports
);


/**
 * socket.io
 * Copyright(c) 2011 LearnBoost <dev@learnboost.com>
 * MIT Licensed
 */

(function (exports, io) {

  /**
   * Expose constructor.
   */

  exports.websocket = WS;

  /**
   * The WebSocket transport uses the HTML5 WebSocket API to establish an persistent
   * connection with the Socket.IO server. This transport will also be inherited by the
   * FlashSocket fallback as it provides a API compatible polyfill for the WebSockets.
   *
   * @constructor
   * @extends {io.Transport}
   * @api public
   */

  function WS (socket) {
    io.Transport.apply(this, arguments);
    // The transport type, you use this to identify which transport was chosen.
    this.name = 'websocket';
  };

  /**
   * Inherits from Transport.
   */

  io.util.inherit(WS, io.Transport);

  /**
   * Initializes a new `WebSocket` connection with the Socket.IO server. We attach
   * all the appropriate listeners to handle the responses from the server.
   *
   * @returns {Transport}
   * @api public
   */

  WS.prototype.open = function(){
    this.websocket = new WebSocket(this.prepareUrl());

    var self = this;
    this.websocket.onopen = function () { self.onOpen(); };
    this.websocket.onmessage = function (ev) { self.onData(ev.data); };
    this.websocket.onclose = function () { self.onClose(); };
    this.websocket.onerror = function (e) { self.onError(e); };

    return this;
  };
  
  /**
   * Send a message to the Socket.IO server. The message will automatically be encoded
   * in the correct message format.
   *
   * @returns {Transport}
   * @api public
   */

  WS.prototype.send = function (data) {
    this.websocket.send(data);
    return this;
  };

  /**
   * Disconnect the established `WebSocket` connection.
   *
   * @returns {Transport}
   * @api public
   */

  WS.prototype.close = function(){
    this.websocket.close();
    return this;
  };

  /**
   * Handle the errors that `WebSocket` might be giving when we
   * are attempting to connect or send messages.
   *
   * @param {Error} e The error.
   * @api private
   */

  WS.prototype.onError = function(e){
    this.socket.onError(e);
  };

  /**
   * Returns the appropriate scheme for the URI generation.
   *
   * @api private
   */
  WS.prototype.scheme = function(){
    return (this.socket.options.secure ? 'wss' : 'ws');
  };

  /**
   * Generates a connection url based on the Socket.IO URL Protocol.
   * See <https://github.com/learnboost/socket.io-node/> for more details.
   *
   * @returns {String} Connection url
   * @api private
   */

  WS.prototype.prepareUrl = function () {
    return this.scheme() + '://'
      + this.socket.options.host + ':' + this.socket.options.port + '/'
      + this.socket.options.resource + '/' + io.protocol
      + '/' + this.name + '/' + this.sessid;
  };

  /**
   * Checks if the browser has support for native `WebSockets` and that
   * it's not the polyfill created for the FlashSocket transport.
   *
   * @return {Boolean}
   * @api public
   */

  WS.check = function(){
    return 'WebSocket' in window && !('__addTask' in WebSocket);
  };

  /**
   * Check if the `WebSocket` transport support cross domain communications.
   *
   * @returns {Boolean}
   * @api public
   */

  WS.xdomainCheck = function(){
    return true;
  };

  /**
   * Add the transport to your public io.transports array.
   *
   * @api private
   */

  io.transports.push('websocket');

})(
    'undefined' != typeof io ? io.Transport : module.exports
  , 'undefined' != typeof io ? io : module.parent.exports
);


/**
 * socket.io
 * Copyright(c) 2011 LearnBoost <dev@learnboost.com>
 * MIT Licensed
 */

(function (exports, io) {

  /**
   * Expose constructor.
   */

  exports.htmlfile = HTMLFile;

  /**
   * The HTMLFile transport creates a `forever iframe` based transport
   * for Internet Explorer. Regular forever iframe implementations will 
   * continuously trigger the browsers buzy indicators. If the forever iframe
   * is created inside a `htmlfile` these indicators will not be trigged.
   *
   * @constructor
   * @extends {io.Transport.XHR}
   * @api public
   */

  function HTMLFile (socket) {
    io.Transport.XHR.apply(this, arguments);
    // The transport type, you use this to identify which transport was chosen.
    this.name = 'htmlfile';
  };

  /**
   * Inherits from XHR transport.
   */

  io.util.inherit(HTMLFile, io.Transport.XHR);

  /**
   * Starts the HTMLFile data stream for incoming messages. And registers a
   * onunload event listener so the HTMLFile will be destroyed.
   *
   * @api private
   */

  HTMLFile.prototype.get = function () {
    var self = this;

    this.open();

    window.attachEvent('onunload', function () {
      self.destroy();
    });
  };

  /**
   * Creates a new ActiveX `htmlfile` with a forever loading iframe
   * that can be used to listen to messages. Inside the generated
   * `htmlfile` a reference will be made to the HTMLFile transport.
   *
   * @api private
   */

  HTMLFile.prototype.open = function () {
    this.doc = new ActiveXObject('htmlfile');
    this.doc.open();
    this.doc.write('<html></html>');
    this.doc.parentWindow.s = this;
    this.doc.close();

    var iframeC = this.doc.createElement('div');
    iframeC.className = 'socketio';

    this.doc.body.appendChild(iframeC);
    this.iframe = this.doc.createElement('iframe');

    iframeC.appendChild(this.iframe);

    this.iframe.src = this.prepareUrl() + '/?t=' + (+ new Date);
    this.onOpen();
  };

  /**
   * The Socket.IO server will write script tags inside the forever
   * iframe, this function will be used as callback for the incoming
   * information.
   *
   * @param {String} data The message
   * @param {document} doc Reference to the context
   * @api private
   */

  HTMLFile.prototype._ = function (data, doc) {
    this.onData(data);
    var script = doc.getElementsByTagName('script')[0];
    script.parentNode.removeChild(script);
  };

  /**
   * Destroy the established connection, iframe and `htmlfile`.
   * And calls the `CollectGarbage` function of Internet Explorer
   * to release the memory.
   *
   * @api private
   */

  HTMLFile.prototype.destroy = function () {
    if (this.iframe){
      try {
        this.iframe.src = 'about:blank';
      } catch(e){}

      this.doc = null;

      CollectGarbage();
    }
  };

  /**
   * Disconnects the established connection.
   *
   * @returns {Transport} Chaining.
   * @api public
   */

  HTMLFile.prototype.close = function () {
    this.destroy();
    return io.Transport.XHR.prototype.close.call(this);
  };

  /**
   * Checks if the browser supports this transport. The browser
   * must have an `ActiveXObject` implementation.
   *
   * @return {Boolean}
   * @api public
   */

  HTMLFile.check = function () {
    if ('ActiveXObject' in window){
      try {
        var a = new ActiveXObject('htmlfile');
        return a && io.Transport.XHR.check();
      } catch(e){}
    }
    return false;
  };

  /**
   * Check if cross domain requests are supported.
   *
   * @returns {Boolean}
   * @api public
   */

  HTMLFile.xdomainCheck = function () {
    // we can probably do handling for sub-domains, we should
    // test that it's cross domain but a subdomain here
    return false;
  };

  /**
   * Add the transport to your public io.transports array.
   *
   * @api private
   */

  io.transports.push('htmlfile');

})(
    'undefined' != typeof io ? io.Transport : module.exports
  , 'undefined' != typeof io ? io : module.parent.exports
);


/**
 * socket.io
 * Copyright(c) 2011 LearnBoost <dev@learnboost.com>
 * MIT Licensed
 */

(function (exports, io) {

  /**
   * Expose constructor.
   */

  exports.SocketNamespace = SocketNamespace;

  /**
   * Socket namespace constructor.
   *
   * @constructor
   * @api public
   */

  function SocketNamespace (socket, name) {
    this.socket = socket;
    this.name = name || '';
    this.flags = {};
    this.json = new Flag(this, 'json');
    this.ackPackets = 0;
    this.acks = {};
  };

  /**
   * Apply EventEmitter mixin.
   */

  io.util.mixin(SocketNamespace, io.EventEmitter);

  /**
   * Copies emit since we override it
   *
   * @api private
   */

  SocketNamespace.prototype.$emit = io.EventEmitter.prototype.emit;

  /**
   * Sends a packet.
   *
   * @api private
   */

  SocketNamespace.prototype.packet = function (packet) {
    packet.endpoint = this.name;
    this.socket.packet(packet);
    this.flags = {};
    return this;
  };

  /**
   * Sends a message
   *
   * @api public
   */

  SocketNamespace.prototype.send = function (data, fn) {
    var packet = {
        type: this.flags.json ? 'json' : 'message'
      , data: data
    };

    if ('function' == typeof fn) {
      packet.id = ++this.ackPackets;
      packet.ack = fn.length ? 'data' : true;
      this.acks[packet.id] = fn;
    }

    return this.packet(packet);
  };

  /**
   * Emits an event
   *
   * @api public
   */
  
  SocketNamespace.prototype.emit = function (name) {
    var args = Array.prototype.slice.call(arguments, 1)
      , lastArg = args[args.length - 1]
      , packet = {
            type: 'event'
          , name: name
        };

    if ('function' == typeof lastArg) {
      packet.id = ++this.ackPackets;
      packet.ack = lastArg.length ? 'data' : true;
      this.acks[packet.id] = lastArg;
      args = args.slice(0, args.length - 1);
    }

    packet.args = args;

    return this.packet(packet);
  };

  /**
   * Handles a packet
   *
   * @api private
   */

  SocketNamespace.prototype.onPacket = function (packet) {
    var dataAck = packet.ack == 'data'
      , self = this;

    function ack () {
      self.packet({
          type: 'ack'
        , args: io.util.toArray(arguments)
        , ackId: packet.id
      });
    };

    switch (packet.type) {
      case 'connect':
      case 'disconnect':
        this.$emit(packet.type);
        break;

      case 'message':
      case 'json':
        var params = ['message', packet.data];

        if (dataAck)
          params.push(ack);

        this.emit.apply(socket, params);
        break;

      case 'event':
        var params = [packet.name].concat(packet.args);

        if (dataAck)
          params.push(ack);

        this.$emit.apply(this, params);
        break;

      case 'ack':
        if (this.acks[packet.ackId]) {
          this.acks[packet.ackId].apply(this, packet.args);
          delete this.acks[packet.ackId];
        }
    }
  };

  /**
   * Flag interface.
   *
   * @api private
   */

  function Flag (nsp, name) {
    this.namespace = nsp;
    this.name = name;
  };

  /**
   * Send a message
   *
   * @api public
   */

  Flag.prototype.send = function () {
    this.namespace.flags[this.name] = true;
    this.namespace.send.apply(this, arguments);
  };

  /**
   * Emit an event
   *
   * @api public
   */

  Flag.prototype.emit = function () {
    this.namespace.flags[this.name] = true;
    this.namespace.emit.apply(this, arguments);
  };

})(
    'undefined' != typeof io ? io : module.exports
  , 'undefined' != typeof io ? io : module.parent.exports
);


/**
 * socket.io
 * Copyright(c) 2011 LearnBoost <dev@learnboost.com>
 * MIT Licensed
 */

(function (exports, io) {

  /**
   * Expose constructor.
   */

  exports.Socket = Socket;

  /**
   * Create a new `Socket.IO client` which can establish a persisent
   * connection with a Socket.IO enabled server.
   *
   * @api public
   */

  function Socket (options) {
    this.options = {
        port: 80
      , secure: false
      , document: document
      , resource: 'socket.io'
      , transports: io.transports
      , 'connect timeout': 10000
      , 'try multiple transports': true
      , 'reconnect': true
      , 'reconnection delay': 500
      , 'reopen delay': 3000
      , 'max reconnection attempts': 10
      , 'sync disconnect on unload': true
      , 'auto connect': true
    };

    io.util.merge(this.options, options);

    this.connected = false;
    this.open = false;
    this.connecting = false;
    this.reconnecting = false;
    this.namespaces = {};
    this.buffer = [];

    if (this.options['sync disconnect on unload']) {
      var self = this;

      io.util.on(window, 'beforeunload', function () {
        self.disconnect(true);
      }, false);
    }

    if (this.options['auto connect']) {
      this.connect();
    }
};

  /**
   * Apply EventEmitter mixin.
   */

  io.util.mixin(Socket, io.EventEmitter);

  /**
   * Returns a namespace listener/emitter for this socket
   *
   * @api public
   */

  Socket.prototype.of = function (name) {
    if (!this.namespaces[name]) {
      this.namespaces[name] = new io.SocketNamespace(this, name);

      if (name !== '') {
        this.namespaces[name].packet({ type: 'connect' });
      }
    }

    return this.namespaces[name];
  };

  /**
   * Emits the given event to the Socket and all namespaces
   *
   * @api private
   */

  Socket.prototype.publish = function(){
    this.emit.apply(this, arguments);
    
    for (var namespace in this.namespaces) {
      namespace = this.of(namespace);
      namespace.$emit.apply(namespace, arguments);
    }
  };

  /**
   * Performs the handshake
   *
   * @api private
   */

  function empty () { };

  Socket.prototype.handshake = function (fn) {
    var self = this;

    function complete (data) {
      if (data instanceof Error) {
        self.onError(data.message);
      } else {
        fn.apply(null, data.split(':'));
      }
    };

    var url = this.options.resource + '/' + io.protocol + '/?t=' + (+ new Date);

    if (this.isXDomain()) {
      var insertAt = document.getElementsByTagName('script')[0]
        , script = document.createElement('SCRIPT');

      script.src = url + '&jsonp=' + io.j.length;
      insertAt.parentNode.insertBefore(script, insertAt);

      io.j.push(function (data) {
        complete(data);
        script.parentNode.removeChild(script);
      });
    } else {
      var xhr = io.util.request();

      xhr.open('GET', url);
      xhr.onreadystatechange = function () {
        if (xhr.readyState == 4) {
          xhr.onreadystatechange = empty;

          if (xhr.status == 200) {
            complete(xhr.responseText);
          } else {
            self.onError(xhr.responseText);
          }
        }
      };
      xhr.send(null);
    }
  };

  /**
   * Find an available transport based on the options supplied in the constructor.
   *
   * @api private
   */

  Socket.prototype.getTransport = function (override) {
    var transports = override || this.transports, match;

    for (var i = 0, transport; transport = transports[i]; i++) {
      if (io.Transport[transport]
        && io.Transport[transport].check()
        && (!this.isXDomain() || io.Transport[transport].xdomainCheck())) {
        return new io.Transport[transport](this, this.sessionid);
      }
    }

    return null;
  };

  /**
   * Connects to the server.
   *
   * @param {Function} [fn] Callback.
   * @returns {io.Socket}
   * @api public
   */

  Socket.prototype.connect = function (fn) {
    if (this.connecting) {
      return this;
    }

    var self = this;

    this.handshake(function (sid, close, heartbeat, transports) {
      self.sessionid = sid;
      self.closeTimeout = close;
      self.heartbeatTimeout = heartbeat;
      self.transports = io.util.intersect(transports.split(','), self.options.transports);
      self.transport = self.getTransport();

      if (!self.transport) {
        return;
      }

      self.connecting = true;
      self.publish('connecting', self.transport.name);

      self.transport.open();

      if (self.options.connectTimeout) {
        self.connectTimeoutTimer = setTimeout(function () {
          if (!self.connected) {
            if (self.options['try multiple transports']){
              if (!self.remainingTransports) {
                self.remainingTransports = self.transports.slice(0);
              }

              var transports = self.remainingTransports;

              while (transports.length > 0 && transports.splice(0,1)[0] !=
                self.transport.name) {}

              if (transports.length) {
                self.transport = self.getTransport(transports);
                self.connect();
              }
            }

            if (!self.remainingTransports || self.remainingTransports.length == 0) {
              self.publish('connect_failed');
            }
          }

          if(self.remainingTransports && self.remainingTransports.length == 0) {
            delete self.remainingTransports;
          }
        }, self.options['connect timeout']);
      }

      if (fn && typeof fn == 'function') {
        self.once('connect', fn);
      }
    });

    return this;
  };

  /**
   * Sends a message.
   *
   * @param {Mixed} data The data that needs to be send to the Socket.IO server.
   * @returns {io.Socket}
   * @api public
   */

  Socket.prototype.packet = function (data) {
    if (this.open) {
      this.transport.packet(data);
    } else {
      this.buffer.push(data);
    }

    return this;
  };

  /**
   * Disconnect the established connect.
   *
   * @returns {io.Socket}
   * @api public
   */

  Socket.prototype.disconnect = function (sync) {
    if (this.connected) {
      if (this.open) {
        this.of('').packet({ type: 'disconnect' });
      }

      // ensure disconnection
      var xhr = io.util.request();
      xhr.open('GET', this.resource + '/' + io.protocol + '/' + this.sessionid);

      if (sync) {
        xhr.sync = true;
      }

      // handle disconnection immediately
      this.onDisconnect();
    }

    return this;
  };

  /**
   * Check if we need to use cross domain enabled transports. Cross domain would
   * be a different port or different domain name.
   *
   * @returns {Boolean}
   * @api private
   */

  Socket.prototype.isXDomain = function () {
    var locPort = window.location.port || 80;
    return this.options.host !== document.domain || this.options.port != locPort;
  };

  /**
   * Called upon handshake.
   *
   * @api private
   */

  Socket.prototype.onConnect = function(){
    this.connected = true;
    this.connecting = false;
    this.publish('connect');
  };

  /**
   * Called when the transport opens
   *
   * @api private
   */

  Socket.prototype.onOpen = function () {
    this.open = true;

    if (this.buffer.length) {
      for (var i = 0, l = this.buffer.length; i < l; i++) {
        this.packet(this.buffer[i]);
      }

      this.buffer = [];
    }
  };

  /**
   * Called when the transport closes.
   *
   * @api private
   */

  Socket.prototype.onClose = function () {
    this.open = false;
  };

  /**
   * Called when the transport first opens a connection
   *
   * @param text
   */

  Socket.prototype.onPacket = function (packet) {
    this.of(packet.endpoint).onPacket(packet);
  };

  /**
   * Handles an error.
   *
   * @api private
   */

  Socket.prototype.onError = function (err) {
    this.publish('error', err);
  };

  /**
   * Called when the transport disconnects.
   *
   * @api private
   */

  Socket.prototype.onDisconnect = function (reason) {
    var wasConnected = this.connected;

    this.connected = false;
    this.connecting = false;
    this.open = false;

    if (wasConnected) {
      this.transport.clearTimeouts();

      this.publish('disconnect', reason);

      if (this.options.reconnect && !this.reconnecting) {
        this.reconnect();
      }
    }
  };

  /**
   * Called upon reconnection.
   *
   * @api private
   */

  Socket.prototype.reconnect = function () {
    this.reconnecting = true;
    this.reconnectionAttempts = 0;
    this.reconnectionDelay = this.options['reconnection delay'];

    var self = this
      , maxAttempts = this.options['max reconnection attempts']
      , tryMultiple = this.options['try multiple transports']

    function reset () {
      if (self.connected) {
        self.publish('reconnect', self.transport.name, self.reconnectionAttempts);
      }

      self.removeListener('connect_failed', maybeReconnect);
      self.removeListener('connect', maybeReconnect);

      self.reconnecting = false;

      delete self.reconnectionAttempts;
      delete self.reconnectionDelay;
      delete self.reconnectionTimer;
      delete self.redoTransports;

      self.options['try multiple transports'] = tryMultiple;
    };

    function maybeReconnect () {
      if (!self.reconnecting) {
        return;
      }

      if (self.connected) {
        return reset();
      };

      if (self.connecting && self.reconnecting) {
        return self.reconnectionTimer = setTimeout(maybeReconnect, 1000);
      }

      if (self.reconnectionAttempts++ >= maxAttempts) {
        if (!self.redoTransports) {
          self.on('connect_failed', maybeReconnect);
          self.options['try multiple transports'] = true;
          self.transport = self.getTransport();
          self.redoTransports = true;
          self.connect();
        } else {
          self.publish('reconnect_failed');
          reset();
        }
      } else {
        self.reconnectionDelay *= 2; // exponential back off
        self.connect();
        self.publish('reconnecting', self.reconnectionDelay, self.reconnectionAttempts);
        self.reconnectionTimer = setTimeout(maybeReconnect, self.reconnectionDelay);
      }
    };

    this.options['try multiple transports'] = false;
    this.reconnectionTimer = setTimeout(maybeReconnect, this.reconnectionDelay);

    this.on('connect', maybeReconnect);
  };

})(
    'undefined' != typeof io ? io : module.exports
  , 'undefined' != typeof io ? io : module.parent.exports
);
<|MERGE_RESOLUTION|>--- conflicted
+++ resolved
@@ -241,12 +241,7 @@
       host = host || 'localhost';
     }
 
-<<<<<<< HEAD
-    return (protocol || 'http') + '://' + host + ':' +
-      (port || (protocol === 'https' ? 443 : 80));
-=======
     return (protocol || 'http') + '://' + host + ':' + (port || 80);
->>>>>>> 65d31b5f
   };
 
   /**
