--- conflicted
+++ resolved
@@ -2922,7 +2922,7 @@
 
     this.sendXHR.send(data);
   };
-  
+
   /**
    * Disconnects the established `XHR` connection.
    *
@@ -2936,28 +2936,6 @@
   };
 
   /**
-   * Closes the connection
-   *
-   * @api private
-   */
-
-  XHR.prototype.close = function () {
-    this.onClose();
-  };
-
-  /**
-   * Disconnects the established `XHR` connection.
-   *
-   * @returns {Transport} 
-   * @api public
-   */
-
-  XHR.prototype.close = function () {
-    this.onClose();
-    return this;
-  };
-
-  /**
    * Generates a configured XHR request
    *
    * @param {String} url The url that needs to be requested.
@@ -2971,19 +2949,11 @@
     req.open(method || 'GET', this.prepareUrl() + '?t' + (+ new Date));
 
     if (method == 'POST') {
-<<<<<<< HEAD
-      if (req.setRequestHeader) {
-        req.setRequestHeader('Content-type', 'text/plain;charset=UTF-8');
-      } else {
-        // XDomainRequest
-        try {
-=======
       try {
         if (req.setRequestHeader) {
           req.setRequestHeader('Content-type', 'text/plain;charset=UTF-8');
         } else {
           // XDomainRequest
->>>>>>> ea113421
           req.contentType = 'text/plain';
         }
       } catch (e) {}
