
/**
 * Tests dependencies.
 */

var http = require('http');
var https = require('https');
var fs = require('fs');
var zlib = require('zlib');
var eio = require('..');
var eioc = require('engine.io-client');
var listen = require('./common').listen;
var expect = require('expect.js');
var request = require('superagent');
var WebSocket = require('ws');

/**
 * Tests.
 */

describe('server', function () {

  describe('verification', function () {
    it('should disallow non-existent transports', function (done) {
      var engine = listen(function (port) {
        request.get('http://localhost:%d/engine.io/default/'.s(port))
          .query({ transport: 'tobi' }) // no tobi transport - outrageous
          .end(function (res) {
            expect(res.status).to.be(400);
            expect(res.body.code).to.be(0);
            expect(res.body.message).to.be('Transport unknown');
            expect(res.header['access-control-allow-origin']).to.be('*');
            done();
          });
      });
    });

    it('should disallow `constructor` as transports', function (done) {
      // make sure we check for actual properties - not those present on every {}
      var engine = listen(function (port) {
        request.get('http://localhost:%d/engine.io/default/'.s(port))
          .set('Origin', 'http://engine.io')
          .query({ transport: 'constructor' })
          .end(function (res) {
            expect(res.status).to.be(400);
            expect(res.body.code).to.be(0);
            expect(res.body.message).to.be('Transport unknown');
            expect(res.header['access-control-allow-credentials']).to.be('true');
            expect(res.header['access-control-allow-origin']).to.be('http://engine.io');
            done();
          });
      });
    });

    it('should disallow non-existent sids', function (done) {
      var engine = listen(function (port) {
        request.get('http://localhost:%d/engine.io/default/'.s(port))
          .set('Origin', 'http://engine.io')
          .query({ transport: 'polling', sid: 'test' })
          .end(function (res) {
            expect(res.status).to.be(400);
            expect(res.body.code).to.be(1);
            expect(res.body.message).to.be('Session ID unknown');
            expect(res.header['access-control-allow-credentials']).to.be('true');
            expect(res.header['access-control-allow-origin']).to.be('http://engine.io');
            done();
          });
      });
    });
  });

  describe('handshake', function () {
    it('should send the io cookie', function (done) {
      var engine = listen(function (port) {
        request.get('http://localhost:%d/engine.io/default/'.s(port))
          .query({ transport: 'polling', b64: 1 })
          .end(function (res) {
            // hack-obtain sid
            var sid = res.text.match(/"sid":"([^"]+)"/)[1];
            expect(res.headers['set-cookie'][0]).to.be('io=' + sid);
            done();
          });
      });
    });

    it('should send the io cookie custom name', function (done) {
      var engine = listen({ cookie: 'woot' }, function (port) {
        request.get('http://localhost:%d/engine.io/default/'.s(port))
          .query({ transport: 'polling', b64: 1 })
          .end(function (res) {
            var sid = res.text.match(/"sid":"([^"]+)"/)[1];
            expect(res.headers['set-cookie'][0]).to.be('woot=' + sid);
            done();
          });
      });
    });

    it('should not send the io cookie', function (done) {
      var engine = listen({ cookie: false }, function (port) {
        request.get('http://localhost:%d/engine.io/default/'.s(port))
          .query({ transport: 'polling' })
          .end(function (res) {
            expect(res.headers['set-cookie']).to.be(undefined);
            done();
          });
      });
    });

    it('should register a new client', function (done) {
      var engine = listen({ allowUpgrades: false }, function (port) {
        expect(Object.keys(engine.clients)).to.have.length(0);
        expect(engine.clientsCount).to.be(0);

        var socket = new eioc.Socket('ws://localhost:%d'.s(port));
        socket.on('open', function () {
          expect(Object.keys(engine.clients)).to.have.length(1);
          expect(engine.clientsCount).to.be(1);
          done();
        });
      });
    });

    it('should register a new client with custom id', function (done) {
      var engine = listen({ allowUpgrades: false }, function (port) {
        expect(Object.keys(engine.clients)).to.have.length(0);
        expect(engine.clientsCount).to.be(0);

        var customId = 'CustomId' + Date.now();

        engine.generateId = function(req) {
          return customId;
        };

        var socket = new eioc.Socket('ws://localhost:%d'.s(port));
        socket.once('open', function () {
          expect(Object.keys(engine.clients)).to.have.length(1);
          expect(engine.clientsCount).to.be(1);
          expect(socket.id).to.be(customId);
          expect(engine.clients[customId].id).to.be(customId);
          done();
        });
      });
    });

    it('should exchange handshake data', function (done) {
      var engine = listen({ allowUpgrades: false }, function (port) {
        var socket = new eioc.Socket('ws://localhost:%d'.s(port));
        socket.on('handshake', function (obj) {
          expect(obj.sid).to.be.a('string');
          expect(obj.pingTimeout).to.be.a('number');
          expect(obj.upgrades).to.be.an('array');
          done();
        });
      });
    });

    it('should allow custom ping timeouts', function (done) {
      var engine = listen({ allowUpgrades: false, pingTimeout: 123 }, function (port) {
        var socket = new eioc.Socket('http://localhost:%d'.s(port));
        socket.on('handshake', function (obj) {
          expect(obj.pingTimeout).to.be(123);
          done();
        });
      });
    });

    it('should trigger a connection event with a Socket', function (done) {
      var engine = listen({ allowUpgrades: false }, function (port) {
        var socket = new eioc.Socket('ws://localhost:%d'.s(port));
        engine.on('connection', function (socket) {
          expect(socket).to.be.an(eio.Socket);
          done();
        });
      });
    });

    it('should open with polling by default', function (done) {
      var engine = listen({ allowUpgrades: false }, function (port) {
        var socket = new eioc.Socket('ws://localhost:%d'.s(port));
        engine.on('connection', function (socket) {
          expect(socket.transport.name).to.be('polling');
          done();
        });
      });
    });

    it('should be able to open with ws directly', function (done) {
      var engine = listen({ transports: ['websocket'] }, function (port) {
        var socket = new eioc.Socket('ws://localhost:%d'.s(port), { transports: ['websocket'] });
        engine.on('connection', function (socket) {
          expect(socket.transport.name).to.be('websocket');
          done();
        });
      });
    });

    it('should not suggest any upgrades for websocket', function (done) {
      var engine = listen({ transports: ['websocket'] }, function (port) {
        var socket = new eioc.Socket('ws://localhost:%d'.s(port), { transports: ['websocket'] });
        socket.on('handshake', function (obj) {
          expect(obj.upgrades).to.have.length(0);
          done();
        });
      });
    });

    it('should not suggest upgrades when none are availble', function (done) {
      var engine = listen({ transports: ['polling'] }, function (port) {
        var socket = new eioc.Socket('ws://localhost:%d'.s(port), { });
        socket.on('handshake', function (obj) {
          expect(obj.upgrades).to.have.length(0);
          done();
        });
      });
    });

    it('should only suggest available upgrades', function (done) {
      var engine = listen({ transports: ['polling'] }, function (port) {
        var socket = new eioc.Socket('ws://localhost:%d'.s(port), { });
        socket.on('handshake', function (obj) {
          expect(obj.upgrades).to.have.length(0);
          done();
        });
      });
    });

    it('should suggest all upgrades when no transports are disabled', function (done) {
      var engine = listen({}, function (port) {
        var socket = new eioc.Socket('ws://localhost:%d'.s(port), { });
        socket.on('handshake', function (obj) {
          expect(obj.upgrades).to.have.length(1);
          expect(obj.upgrades).to.have.contain('websocket');
          done();
        });
      });
    });

    it('default to polling when proxy doesn\'t support websocket', function (done) {
      var engine = listen({ allowUpgrades: false }, function (port) {

        engine.on('connection', function (socket) {
          socket.on('message', function (msg) {
            if ('echo' == msg) socket.send(msg);
          });
        });

        var socket = new eioc.Socket('ws://localhost:%d'.s(port));
        socket.on('open', function () {
          request.get('http://localhost:%d/engine.io/'.s(port))
          .set({ connection: 'close' })
          .query({ transport: 'websocket', sid: socket.id })
          .end(function (err, res) {
            expect(err).to.be(null);
            expect(res.status).to.be(400);
            expect(res.body.code).to.be(3);
            socket.send('echo');
            socket.on('message', function (msg) {
              expect(msg).to.be('echo');
              done();
            });
          });
        });
      });
    });

    it('should allow arbitrary data through query string', function (done) {
      var engine = listen({ allowUpgrades: false }, function (port) {
        var socket = new eioc.Socket('ws://localhost:%d'.s(port), { query: { a: 'b' } });
        engine.on('connection', function (conn) {
          expect(conn.request._query).to.have.keys('transport', 'a');
          expect(conn.request._query.a).to.be('b');
          done();
        });
      });
    });

    it('should allow data through query string in uri', function (done) {
      var engine = listen({ allowUpgrades: false }, function (port) {
        var socket = new eioc.Socket('ws://localhost:%d?a=b&c=d'.s(port));
        engine.on('connection', function (conn) {
          expect(conn.request._query.EIO).to.be.a('string');
          expect(conn.request._query.a).to.be('b');
          expect(conn.request._query.c).to.be('d');
          done();
        });
      });
    });



    it('should disallow bad requests', function (done) {
      var engine = listen(function (port) {
        request.get('http://localhost:%d/engine.io/default/'.s(port))
          .set('Origin', 'http://engine.io')
          .query({ transport: 'websocket' })
          .end(function (res) {
            expect(res.status).to.be(400);
            expect(res.body.code).to.be(3);
            expect(res.body.message).to.be('Bad request');
            expect(res.header['access-control-allow-credentials']).to.be('true');
            expect(res.header['access-control-allow-origin']).to.be('http://engine.io');
            done();
          });
      });
    });
  });

  describe('close', function () {
    it('should be able to access non-empty writeBuffer at closing (server)', function(done) {
      var opts = {allowUpgrades: false};
      var engine = listen(opts, function (port) {
        var socket = new eioc.Socket('http://localhost:%d'.s(port));
        engine.on('connection', function (conn) {
          conn.on('close', function (reason) {
            expect(conn.writeBuffer.length).to.be(1);
            setTimeout(function () {
              expect(conn.writeBuffer.length).to.be(0); // writeBuffer has been cleared
            }, 10);
            done();
          });
          conn.writeBuffer.push({ type: 'message', data: 'foo'});
          conn.onError('');
        });
      });
    });

    it('should be able to access non-empty writeBuffer at closing (client)', function(done) {
      var opts = {allowUpgrades: false};
      var engine = listen(opts, function (port) {
        var socket = new eioc.Socket('http://localhost:%d'.s(port));
        socket.on('open', function() {
          socket.on('close', function (reason) {
            expect(socket.writeBuffer.length).to.be(1);
            setTimeout(function() {
              expect(socket.writeBuffer.length).to.be(0);
            }, 10);
            done();
          });
          socket.writeBuffer.push({ type: 'message', data: 'foo'});
          socket.onError('');
        });
      });
    });

    it('should trigger on server if the client does not pong', function (done) {
      var opts = { allowUpgrades: false, pingInterval: 5, pingTimeout: 5 };
      var engine = listen(opts, function (port) {
        var socket = new eioc.Socket('http://localhost:%d'.s(port));
        socket.sendPacket = function (){};
        engine.on('connection', function (conn) {
          conn.on('close', function (reason) {
            expect(reason).to.be('ping timeout');
            done();
          });
        });
      });
    });

    it('should trigger on server even when there is no outstanding polling request (GH-198)', function (done) {
      var opts = { allowUpgrades: false, pingInterval: 500, pingTimeout: 500 };
      var engine = listen(opts, function (port) {
        var socket = new eioc.Socket('http://localhost:%d'.s(port));
        engine.on('connection', function (conn) {
          conn.on('close', function (reason) {
            expect(reason).to.be('ping timeout');
            done();
          });
          // client abruptly disconnects, no polling request on this tick since we've just connected
          socket.sendPacket = socket.onPacket = function (){};
          socket.close();
          // then server app tries to close the socket, since client disappeared
          conn.close();
        });
      });
    });

    it('should trigger on client if server does not meet ping timeout', function (done) {
      var opts = { allowUpgrades: false, pingInterval: 50, pingTimeout: 30 };
      var engine = listen(opts, function (port) {
        var socket = new eioc.Socket('ws://localhost:%d'.s(port));
        socket.on('open', function () {
          // override onPacket to simulate an inactive server after handshake
          socket.onPacket = function(){};
          socket.on('close', function (reason, err) {
            expect(reason).to.be('ping timeout');
            done();
          });
        });
      });
    });

    it('should trigger on both ends upon ping timeout', function (done) {
      var opts = { allowUpgrades: false, pingTimeout: 10, pingInterval: 10 };
      var engine = listen(opts, function (port) {
        var socket = new eioc.Socket('ws://localhost:%d'.s(port))
          , total = 2;

        function onClose (reason, err) {
          expect(reason).to.be('ping timeout');
          --total || done();
        }

        engine.on('connection', function (conn) {
          conn.on('close', onClose);
        });

        socket.on('open', function () {
          // override onPacket to simulate an inactive server after handshake
          socket.onPacket = socket.sendPacket = function(){};
          socket.on('close', onClose);
        });
      });
    });

    it('should trigger when server closes a client', function (done) {
      var engine = listen({ allowUpgrades: false }, function (port) {
        var socket = new eioc.Socket('ws://localhost:%d'.s(port))
          , total = 2;

        engine.on('connection', function (conn) {
          conn.on('close', function (reason) {
            expect(reason).to.be('forced close');
            --total || done();
          });
          setTimeout(function () {
            conn.close();
          }, 10);
        });

        socket.on('open', function () {
          socket.on('close', function (reason) {
            expect(reason).to.be('transport close');
            --total || done();
          });
        });
      });
    });

    it('should trigger when server closes a client (ws)', function (done) {
      var opts = { allowUpgrades: false, transports: ['websocket'] };
      var engine = listen(opts, function (port) {
        var socket = new eioc.Socket('ws://localhost:%d'.s(port), { transports: ['websocket'] })
          , total = 2;

        engine.on('connection', function (conn) {
          conn.on('close', function (reason) {
            expect(reason).to.be('forced close');
            --total || done();
          });
          setTimeout(function () {
            conn.close();
          }, 10);
        });

        socket.on('open', function () {
          socket.on('close', function (reason) {
            expect(reason).to.be('transport close');
            --total || done();
          });
        });
      });
    });

    it('should trigger when client closes', function (done) {
      var engine = listen({ allowUpgrades: false }, function (port) {
        var socket = new eioc.Socket('ws://localhost:%d'.s(port))
          , total = 2;

        engine.on('connection', function (conn) {
          conn.on('close', function (reason) {
            expect(reason).to.be('transport close');
            --total || done();
          });
        });

        socket.on('open', function () {
          socket.on('close', function (reason) {
            expect(reason).to.be('forced close');
            --total || done();
          });

          setTimeout(function () {
            socket.close();
          }, 10);
        });
      });
    });

    it('should trigger when client closes (ws)', function (done) {
      var opts = { allowUpgrades: false, transports: ['websocket'] };
      var engine = listen(opts, function (port) {
        var socket = new eioc.Socket('ws://localhost:%d'.s(port), { transports: ['websocket'] })
          , total = 2;

        engine.on('connection', function (conn) {
          conn.on('close', function (reason) {
            expect(reason).to.be('transport close');
            --total || done();
          });
        });

        socket.on('open', function () {
          socket.on('close', function (reason) {
            expect(reason).to.be('forced close');
            --total || done();
          });

          setTimeout(function () {
            socket.close();
          }, 10);
        });
      });
    });

    it('should trigger when calling socket.close() in payload', function (done) {
      var engine = listen({ allowUpgrades: false }, function (port) {
        var socket = new eioc.Socket('ws://localhost:%d'.s(port));

        engine.on('connection', function (conn) {
          conn.send(null, function () {socket.close();});
          conn.send('this should not be handled');

          conn.on('close', function (reason) {
            expect(reason).to.be('transport close');
            done();
          });
        });

        socket.on('open', function () {
          socket.on('message', function (msg) {
            expect(msg).to.not.be('this should not be handled');
          });

          socket.on('close', function (reason) {
            expect(reason).to.be('forced close');
          });
        });
      });
    });

    it('should abort upgrade if socket is closed (GH-35)', function (done) {
      var engine = listen({ allowUpgrades: true }, function (port) {
        var socket = new eioc.Socket('ws://localhost:%d'.s(port));
        socket.on('open', function () {
          socket.close();
          // we wait until complete to see if we get an uncaught EPIPE
          setTimeout(function(){
            done();
          }, 100);
        });
      });
    });

    it('should trigger if a poll request is ongoing and the underlying ' +
       'socket closes, as in a browser tab close', function ($done) {
      var engine = listen({ allowUpgrades: false }, function (port) {
        // hack to access the sockets created by node-xmlhttprequest
        // see: https://github.com/driverdan/node-XMLHttpRequest/issues/44
        var request = require('http').request;
        var sockets = [];
        http.request = function(opts){
          var req = request.apply(null, arguments);
          req.on('socket', function(socket){
            sockets.push(socket);
          });
          return req;
        };

        function done(){
          http.request = request;
          $done();
        }

        var socket = new eioc.Socket('ws://localhost:%d'.s(port))
          , serverSocket;

        engine.on('connection', function(s){
          serverSocket = s;
        });

        socket.transport.on('poll', function(){
          // we set a timer to wait for the request to actually reach
          setTimeout(function(){
            // at this time server's `connection` should have been fired
            expect(serverSocket).to.be.an('object');

            // OPENED readyState is expected - we qre actually polling
            expect(socket.transport.pollXhr.xhr.readyState).to.be(1);

            // 2 requests sent to the server over an unique port means
            // we should have been assigned 2 sockets
            expect(sockets.length).to.be(2);

            // expect the socket to be open at this point
            expect(serverSocket.readyState).to.be('open');

            // kill the underlying connection
            sockets[1].end();
            serverSocket.on('close', function(reason, err){
              expect(reason).to.be('transport error');
              expect(err.message).to.be('poll connection closed prematurely');
              done();
            });
          }, 50);
        });
      });
    });

    it('should not trigger with connection: close header', function($done){
      var engine = listen({ allowUpgrades: false }, function(port){
        // intercept requests to add connection: close
        var request = http.request;
        http.request = function(){
          var opts = arguments[0];
          opts.headers = opts.headers || {};
          opts.headers.Connection = 'close';
          return request.apply(this, arguments);
        };

        function done(){
          http.request = request;
          $done();
        }

        engine.on('connection', function(socket){
          socket.on('message', function(msg){
            expect(msg).to.equal('test');
            socket.send('woot');
          });
        });

        var socket = new eioc.Socket('ws://localhost:%d'.s(port));
        socket.on('open', function(){
          socket.send('test');
        });
        socket.on('message', function(msg){
          expect(msg).to.be('woot');
          done();
        });
      });
    });

    it('should not trigger early with connection `ping timeout`' +
       'after post handshake timeout', function (done) {
      // first timeout should trigger after `pingInterval + pingTimeout`,
      // not just `pingTimeout`.
      var opts = { allowUpgrades: false, pingInterval: 300, pingTimeout: 100 };
      var engine = listen(opts, function (port) {
        var socket = new eioc.Socket('ws://localhost:%d'.s(port));
        var clientCloseReason = null;

        socket.on('handshake', function() {
          socket.onPacket = function(){};
        });
        socket.on('open', function () {
          socket.on('close', function (reason) {
            clientCloseReason = reason;
          });
        });

        setTimeout(function() {
          expect(clientCloseReason).to.be(null);
          done();
        }, 200);
      });
    });

    it('should not trigger early with connection `ping timeout` ' +
       'after post ping timeout', function (done) {
      // ping timeout should trigger after `pingInterval + pingTimeout`,
      // not just `pingTimeout`.
      var opts = { allowUpgrades: false, pingInterval: 80, pingTimeout: 50 };
      var engine = listen(opts, function (port) {
        var socket = new eioc.Socket('ws://localhost:%d'.s(port));
        var clientCloseReason = null;

        engine.on('connection', function(conn){
          conn.on('heartbeat', function() {
            conn.onPacket = function(){};
          });
        });

        socket.on('open', function () {
          socket.on('close', function (reason) {
            clientCloseReason = reason;
          });
        });

        setTimeout(function() {
          expect(clientCloseReason).to.be(null);
          done();
        }, 100);
      });
    });

    it('should trigger early with connection `transport close` ' +
       'after missing pong', function (done) {
      // ping timeout should trigger after `pingInterval + pingTimeout`,
      // not just `pingTimeout`.
      var opts = { allowUpgrades: false, pingInterval: 80, pingTimeout: 50 };
      var engine = listen(opts, function (port) {
        var socket = new eioc.Socket('ws://localhost:%d'.s(port));
        var clientCloseReason = null;

        socket.on('open', function () {
          socket.on('close', function (reason) {
            clientCloseReason = reason;
          });
        });

        engine.on('connection', function(conn){
          conn.on('heartbeat', function() {
            setTimeout(function() {
              conn.close();
            }, 20);
            setTimeout(function() {
              expect(clientCloseReason).to.be('transport close');
              done();
            }, 100);
          });
        });
      });
    });

    it('should trigger with connection `ping timeout` ' +
       'after `pingInterval + pingTimeout`', function (done) {
      var opts = { allowUpgrades: false, pingInterval: 300, pingTimeout: 100 };
      var engine = listen(opts, function (port) {
        var socket = new eioc.Socket('ws://localhost:%d'.s(port));
        var clientCloseReason = null;

        socket.on('open', function () {
          socket.on('close', function (reason) {
            clientCloseReason = reason;
          });
        });

        engine.on('connection', function(conn){
          conn.once('heartbeat', function() {
            setTimeout(function() {
              socket.onPacket = function(){};
              expect(clientCloseReason).to.be(null);
            }, 150);
            setTimeout(function() {
              expect(clientCloseReason).to.be(null);
            }, 350);
            setTimeout(function() {
              expect(clientCloseReason).to.be('ping timeout');
              done();
            }, 500);
          });
        });
      });
    });

    it('should abort the polling data request if it is ' +
       'in progress', function (done) {
      var engine = listen({ transports: [ 'polling' ] }, function (port) {
        var socket = new eioc.Socket('http://localhost:%d'.s(port));

        engine.on('connection', function (conn) {
          var onDataRequest = conn.transport.onDataRequest;
          conn.transport.onDataRequest = function (req, res) {
            engine.httpServer.close(done);
            onDataRequest.call(conn.transport, req, res);
            req.removeAllListeners();
            conn.close();
          };
        });

        socket.on('open', function () {
          socket.send('test');
        });
      });
    });

    // tests https://github.com/LearnBoost/engine.io-client/issues/207
    // websocket test, transport error
    it('should trigger transport close before open for ws', function(done){
      var opts = { transports: ['websocket'] };
      var engine = listen(opts, function (port) {
        var url = 'ws://%s:%d'.s('0.0.0.50', port);
        var socket = new eioc.Socket(url);
        socket.on('open', function(){
          done(new Error('Test invalidation'));
        });
        socket.on('close', function(reason){
          expect(reason).to.be('transport error');
          done();
        });
      });
    });

    // tests https://github.com/LearnBoost/engine.io-client/issues/207
    // polling test, transport error
    it('should trigger transport close before open for xhr', function(done){
      var opts = { transports: ['polling'] };
      var engine = listen(opts, function (port) {
        var socket = new eioc.Socket('http://invalidserver:%d'.s(port));
        socket.on('open', function(){
          done(new Error('Test invalidation'));
        });
        socket.on('close', function(reason){
          expect(reason).to.be('transport error');
          done();
        });
      });
    });

    // tests https://github.com/LearnBoost/engine.io-client/issues/207
    // websocket test, force close
    it('should trigger force close before open for ws', function(done){
      var opts = { transports: ['websocket'] };
      var engine = listen(opts, function (port) {
        var socket = new eioc.Socket('ws://localhost:%d'.s(port));
        socket.on('open', function(){
          done(new Error('Test invalidation'));
        });
        socket.on('close', function(reason){
          expect(reason).to.be('forced close');
          done();
        });
        socket.close();
      });
    });

    // tests https://github.com/LearnBoost/engine.io-client/issues/207
    // polling test, force close
    it('should trigger force close before open for xhr', function(done){
      var opts = { transports: ['polling'] };
      var engine = listen(opts, function (port) {
        var socket = new eioc.Socket('http://localhost:%d'.s(port));
        socket.on('open', function(){
          done(new Error('Test invalidation'));
        });
        socket.on('close', function(reason){
          expect(reason).to.be('forced close');
          done();
        });
        socket.close();
      });
    });

  });

  describe('messages', function () {
    this.timeout(5000);

    it('should arrive from server to client', function (done) {
      var engine = listen({ allowUpgrades: false }, function (port) {
        var socket = new eioc.Socket('ws://localhost:%d'.s(port));
        engine.on('connection', function (conn) {
          conn.send('a');
        });
        socket.on('open', function () {
          socket.on('message', function (msg) {
            expect(msg).to.be('a');
            done();
          });
        });
      });
    });

    it('should arrive from server to client (multiple)', function (done) {
      var engine = listen({ allowUpgrades: false }, function (port) {
        var socket = new eioc.Socket('ws://localhost:%d'.s(port))
          , expected = ['a', 'b', 'c']
          , i = 0;

        engine.on('connection', function (conn) {
          conn.send('a');
          // we use set timeouts to ensure the messages are delivered as part
          // of different.
          setTimeout(function () {
            conn.send('b');

            setTimeout(function () {
              // here we make sure we buffer both the close packet and
              // a regular packet
              conn.send('c');
              conn.close();
            }, 50);
          }, 50);

          conn.on('close', function () {
            // since close fires right after the buffer is drained
            setTimeout(function () {
              expect(i).to.be(3);
              done();
            }, 50);
          });
        });
        socket.on('open', function () {
          socket.on('message', function (msg) {
            expect(msg).to.be(expected[i++]);
          });
        });
      });
    });

    it('should not be receiving data when getting a message longer than maxHttpBufferSize when polling', function(done) {
      var opts = { allowUpgrades: false, transports: ['polling'], maxHttpBufferSize: 5 };
      var engine = listen(opts, function (port) {
        var socket = new eioc.Socket('ws://localhost:%d'.s(port));
        engine.on('connection', function (conn) {
          conn.on('message', function(msg) {
            console.log(msg);
          });
        });
        socket.on('open', function () {
          socket.send('aasdasdakjhasdkjhasdkjhasdkjhasdkjhasdkjhasdkjha');
        });
      });
      setTimeout(done, 1000);
    });

    it('should receive data when getting a message shorter than maxHttpBufferSize when polling', function(done) {
      var opts = { allowUpgrades: false, transports: ['polling'], maxHttpBufferSize: 5 };
      var engine = listen(opts, function (port) {
        var socket = new eioc.Socket('ws://localhost:%d'.s(port));
        engine.on('connection', function (conn) {
          conn.on('message', function(msg) {
            expect(msg).to.be('a');
            done();
          });
        });
        socket.on('open', function () {
          socket.send('a');
        });
      });
    });


    it('should arrive from server to client (ws)', function (done) {
      var opts = { allowUpgrades: false, transports: ['websocket'] };
      var engine = listen(opts, function (port) {
        var socket = new eioc.Socket('ws://localhost:%d'.s(port), { transports: ['websocket'] });
        engine.on('connection', function (conn) {
          conn.send('a');
        });
        socket.on('open', function () {
          socket.on('message', function (msg) {
            expect(msg).to.be('a');
            done();
          });
        });
      });
    });

    it('should arrive from server to client (multiple, ws)', function (done) {
      var opts = { allowUpgrades: false, transports: ['websocket'] };
      var engine = listen(opts, function (port) {
        var socket = new eioc.Socket('ws://localhost:%d'.s(port), { transports: ['websocket'] })
          , expected = ['a', 'b', 'c']
          , i = 0;

        engine.on('connection', function (conn) {
          conn.send('a');
          setTimeout(function () {
            conn.send('b');
            setTimeout(function () {
              conn.send('c');
              conn.close();
            }, 50);
          }, 50);
          conn.on('close', function () {
            setTimeout(function () {
              expect(i).to.be(3);
              done();
            }, 50);
          });
        });

        socket.on('open', function () {
          socket.on('message', function (msg) {
            expect(msg).to.be(expected[i++]);
          });
        });
      });
    });

    it('should arrive from server to client (multiple, no delay, ws)', function (done) {
      var opts = { allowUpgrades: false, transports: ['websocket'] };
      var engine = listen(opts, function (port) {
        var socket = new eioc.Socket('ws://localhost:%d'.s(port), { transports: ['websocket'] })
          , expected = ['a', 'b', 'c']
          , i = 0;

        engine.on('connection', function (conn) {
          conn.on('close', function () {
            setTimeout(function () {
              expect(i).to.be(3);
              done();
            }, 50);
          });
          conn.send('a');
          conn.send('b');
          conn.send('c');
          conn.close();
        });

        socket.on('open', function () {
          socket.on('message', function (msg) {
            expect(msg).to.be(expected[i++]);
          });
        });
      });
    });

    it('should arrive when binary data is sent as Int8Array (ws)', function (done) {
      var binaryData = new Int8Array(5);
      for (var i = 0; i < binaryData.length; i++) {
        binaryData[i] = i;
      }

      var opts = { allowUpgrades: false, transports: ['websocket'] };
      var engine = listen(opts, function(port) {
        var socket = new eioc.Socket('ws://localhost:%d'.s(port), { transports: ['websocket'] });

        engine.on('connection', function (conn) {
          conn.send(binaryData);
        });

        socket.on('open', function () {
          socket.on('message', function(msg) {
            for (var i = 0; i < binaryData.length; i++) {
              var num = msg.readInt8(i);
              expect(num).to.be(i);
            }
            done();
          });
        });
      });
    });

    it('should arrive when binary data is sent as Int32Array (ws)', function (done) {
      var binaryData = new Int32Array(5);
      for (var i = 0; i < binaryData.length; i++) {
        binaryData[i] = (i + 100) * 9823;
      }

      var opts = { allowUpgrades: false, transports: ['websocket'] };
      var engine = listen(opts, function(port) {
        var socket = new eioc.Socket('ws://localhost:%d'.s(port), { transports: ['websocket'] });

        engine.on('connection', function (conn) {
          conn.send(binaryData);
        });

        socket.on('open', function () {
          socket.on('message', function(msg) {
            for (var i = 0, ii = 0; i < binaryData.length; i += 4, ii++) {
              var num = msg.readInt32LE(i);
              expect(num).to.be((ii + 100) * 9823);
            }
            done();
          });
        });
      });
    });

    it('should arrive when binary data is sent as Int32Array, given as ArrayBuffer(ws)', function (done) {
      var binaryData = new Int32Array(5);
      for (var i = 0; i < binaryData.length; i++) {
        binaryData[i] = (i + 100) * 9823;
      }

      var opts = { allowUpgrades: false, transports: ['websocket'] };
      var engine = listen(opts, function(port) {
        var socket = new eioc.Socket('ws://localhost:%d'.s(port), { transports: ['websocket'] });

        engine.on('connection', function (conn) {
          conn.send(binaryData.buffer);
        });

        socket.on('open', function () {
          socket.on('message', function(msg) {
            for (var i = 0, ii = 0; i < binaryData.length; i += 4, ii++) {
              var num = msg.readInt32LE(i);
              expect(num).to.be((ii + 100) * 9823);
            }
            done();
          });
        });
      });
    });

    it('should arrive when binary data is sent as Buffer (ws)', function (done) {
      var binaryData = Buffer(5);
      for (var i = 0; i < binaryData.length; i++) {
        binaryData.writeInt8(i, i);
      }

      var opts = { allowUpgrades: false, transports: ['websocket'] };
      var engine = listen(opts, function(port) {
        var socket = new eioc.Socket('ws://localhost:%d'.s(port), { transports: ['websocket'] });

        engine.on('connection', function (conn) {
          conn.send(binaryData);
        });

        socket.on('open', function () {
          socket.on('message', function(msg) {
            for (var i = 0; i < binaryData.length; i++) {
              var num = msg.readInt8(i);
              expect(num).to.be(i);
            }
            done();
          });
        });
      });
    });

    it('should arrive when binary data sent as Buffer (polling)', function (done) {
      var binaryData = Buffer(5);
      for (var i = 0; i < binaryData.length; i++) {
        binaryData.writeInt8(i, i);
      }

      var opts = { allowUpgrades: false, transports: ['polling'] };
      var engine = listen(opts, function(port) {
        var socket = new eioc.Socket('ws://localhost:%d'.s(port), { transports: ['polling'] });

        engine.on('connection', function (conn) {
          conn.send(binaryData);
        });

        socket.on('open', function() {
          socket.on('message', function(msg) {
            for (var i = 0; i < binaryData.length; i++) {
              var num = msg.readInt8(i);
              expect(num).to.be(i);
            }

            done();
          });
        });
      });
    });

    it('should arrive as ArrayBuffer if requested when binary data sent as Buffer (ws)', function (done) {
      var binaryData = Buffer(5);
      for (var i = 0; i < binaryData.length; i++) {
        binaryData.writeInt8(i, i);
      }

      var opts = { allowUpgrades: false, transports: ['websocket'] };
      var engine = listen(opts, function(port) {
        var socket = new eioc.Socket('ws://localhost:%d'.s(port), { transports: ['websocket'] });
        socket.binaryType = 'arraybuffer';

        engine.on('connection', function (conn) {
          conn.send(binaryData);
        });

        socket.on('open', function() {
          socket.on('message', function(msg) {
            expect(msg instanceof ArrayBuffer).to.be(true);
            var intArray = new Int8Array(msg);
            for (var i = 0; i < binaryData.length; i++) {
              expect(intArray[i]).to.be(i);
            }

            done();
          });
        });
      });
    });

    it('should arrive as ArrayBuffer if requested when binary data sent as Buffer (polling)', function (done) {
      var binaryData = Buffer(5);
      for (var i = 0; i < binaryData.length; i++) {
        binaryData.writeInt8(i, i);
      }

      var opts = { allowUpgrades: false, transports: ['polling'] };
      var engine = listen(opts, function(port) {
        var socket = new eioc.Socket('ws://localhost:%d'.s(port), { transports: ['polling'] });
        socket.binaryType = 'arraybuffer';

        engine.on('connection', function (conn) {
          conn.send(binaryData);
        });

        socket.on('open', function() {
          socket.on('message', function(msg) {
            expect(msg instanceof ArrayBuffer).to.be(true);
            var intArray = new Int8Array(msg);
            for (var i = 0; i < binaryData.length; i++) {
              expect(intArray[i]).to.be(i);
            }

            done();
          });
        });
      });
    });


    it('should trigger a flush/drain event', function(done){
      var engine = listen({ allowUpgrades: false }, function(port){
        engine.on('connection', function(socket){
          var totalEvents = 4;

          engine.on('flush', function(sock, buf){
            expect(sock).to.be(socket);
            expect(buf).to.be.an('array');
            --totalEvents || done();
          });
          socket.on('flush', function(buf){
            expect(buf).to.be.an('array');
            --totalEvents || done();
          });

          engine.on('drain', function(sock){
            expect(sock).to.be(socket);
            expect(socket.writeBuffer.length).to.be(0);
            --totalEvents || done();
          });
          socket.on('drain', function(){
            expect(socket.writeBuffer.length).to.be(0);
            --totalEvents || done();
          });

          socket.send('aaaa');
        });

        new eioc.Socket('ws://localhost:%d'.s(port));
      });
    });

    it('should interleave with pongs if many messages buffered ' +
       'after connection open', function (done) {
      this.slow(4000);
      this.timeout(8000);

      var opts = {
        transports: ['websocket'],
        pingInterval: 200,
        pingTimeout: 100
      };

      var engine = listen(opts, function (port) {
        var messageCount = 100;
        var messagePayload = new Array(256 * 256).join('a');
        var connection = null;
        engine.on('connection', function (conn) {
          connection = conn;
        });
        var socket = new eioc.Socket('ws://localhost:%d'.s(port), { transports: ['websocket'] });
        socket.on('open', function () {
          for (var i=0;i<messageCount;i++) {
//            connection.send('message: ' + i);   // works
            connection.send(messagePayload + '|message: ' + i);   // does not work
          }
          var receivedCount = 0;
          socket.on('message', function (msg) {
            receivedCount += 1;
            if (receivedCount === messageCount) {
              done();
            }
          });
        });
      });
    });

    it('should support chinese', function(done){
      var engine = listen({ allowUpgrades: false }, function (port) {
        var socket = new eioc.Socket('ws://localhost:%d'.s(port));
        var shi = '石室詩士施氏，嗜獅，誓食十獅。';
        var shi2 = '氏時時適市視獅。';
        engine.on('connection', function (conn) {
          conn.send('.');
          conn.send(shi);
          conn.send(shi2);
          conn.once('message', function(msg0){
            expect(msg0).to.be('.');
            conn.once('message', function(msg){
              expect(msg).to.be(shi);
              conn.once('message', function(msg2){
                expect(msg2).to.be(shi2);
                done();
              });
            });
          });
        });
        socket.on('open', function(){
          socket.once('message', function(msg0){
            expect(msg0).to.be('.');
            socket.once('message', function(msg){
              expect(msg).to.be(shi);
              socket.once('message', function(msg2){
                expect(msg2).to.be(shi2);
                socket.send('.');
                socket.send(shi);
                socket.send(shi2);
              });
            });
          });
        });
      });
    });

    it('should send and receive data with key and cert (polling)', function(done){
      var srvOpts = {
        key: fs.readFileSync('test/fixtures/server.key'),
        cert: fs.readFileSync('test/fixtures/server.crt'),
        ca: fs.readFileSync('test/fixtures/ca.crt'),
        requestCert: true,
        rejectUnauthorized: true
      };

      var opts = {
        key: fs.readFileSync('test/fixtures/client.key'),
        cert: fs.readFileSync('test/fixtures/client.crt'),
        ca: fs.readFileSync('test/fixtures/ca.crt'),
        transports: ['polling'],
      };

      var srv = https.createServer(srvOpts, function(req, res){
        res.writeHead(200);
        res.end('hello world\n');
      });

      var engine = eio({ transports: ['polling'], allowUpgrades: false });
      engine.attach(srv);
      srv.listen(null, function() {
        var port = srv.address().port;
        var socket = new eioc.Socket('https://localhost:%d'.s(port), opts);

        engine.on('connection', function (conn) {
          conn.on('message', function(msg) {
            expect(msg).to.be('hello');
            done();
          });
        });

        socket.on('open', function() {
          socket.send('hello');
        });
      });
    });

    it('should send and receive data with ca when not requiring auth (polling)', function(done){
      var srvOpts = {
        key: fs.readFileSync('test/fixtures/server.key'),
        cert: fs.readFileSync('test/fixtures/server.crt'),
        ca: fs.readFileSync('test/fixtures/ca.crt'),
        requestCert: true
      };

      var opts = {
        ca: fs.readFileSync('test/fixtures/ca.crt'),
        transports: ['polling']
      };

      var srv = https.createServer(srvOpts, function(req, res){
        res.writeHead(200);
        res.end('hello world\n');
      });

      var engine = eio({ transports: ['polling'], allowUpgrades: false });
      engine.attach(srv);
      srv.listen(null, function() {
        var port = srv.address().port;
        var socket = new eioc.Socket('https://localhost:%d'.s(port), opts);

        engine.on('connection', function (conn) {
          conn.on('message', function(msg) {
            expect(msg).to.be('hello');
            done();
          });
        });

        socket.on('open', function() {
          socket.send('hello');
        });
      });
    });

    it('should send and receive data with key and cert (ws)', function(done){
      var srvOpts = {
        key: fs.readFileSync('test/fixtures/server.key'),
        cert: fs.readFileSync('test/fixtures/server.crt'),
        ca: fs.readFileSync('test/fixtures/ca.crt'),
        requestCert: true,
        rejectUnauthorized: true
      };

      var opts = {
        key: fs.readFileSync('test/fixtures/client.key'),
        cert: fs.readFileSync('test/fixtures/client.crt'),
        ca: fs.readFileSync('test/fixtures/ca.crt'),
        transports: ['websocket']
      };

      var srv = https.createServer(srvOpts, function(req, res){
        res.writeHead(200);
        res.end('hello world\n');
      });

      var engine = eio({ transports: ['websocket'], allowUpgrades: false });
      engine.attach(srv);
      srv.listen(null, function() {
        var port = srv.address().port;
        var socket = new eioc.Socket('https://localhost:%d'.s(port), opts);

        engine.on('connection', function (conn) {
          conn.on('message', function(msg) {
            expect(msg).to.be('hello');
            done();
          });
        });

        socket.on('open', function() {
          socket.send('hello');
        });
      });
    });

    it('should send and receive data with pfx (polling)', function(done){
      var srvOpts = {
        key: fs.readFileSync('test/fixtures/server.key'),
        cert: fs.readFileSync('test/fixtures/server.crt'),
        ca: fs.readFileSync('test/fixtures/ca.crt'),
        requestCert: true,
        rejectUnauthorized: true
      };

      var opts = {
        pfx: fs.readFileSync('test/fixtures/client.pfx'),
        ca: fs.readFileSync('test/fixtures/ca.crt'),
        transports: ['polling']
      };

      var srv = https.createServer(srvOpts, function(req, res){
        res.writeHead(200);
        res.end('hello world\n');
      });

      var engine = eio({ transports: ['polling'], allowUpgrades: false });
      engine.attach(srv);
      srv.listen(null, function() {
        var port = srv.address().port;
        var socket = new eioc.Socket('https://localhost:%d'.s(port), opts);

        engine.on('connection', function (conn) {
          conn.on('message', function(msg) {
            expect(msg).to.be('hello');
            done();
          });
        });

        socket.on('open', function() {
          socket.send('hello');
        });
      });
    });

    it('should send and receive data with pfx (ws)', function(done){
      var srvOpts = {
        key: fs.readFileSync('test/fixtures/server.key'),
        cert: fs.readFileSync('test/fixtures/server.crt'),
        ca: fs.readFileSync('test/fixtures/ca.crt'),
        requestCert: true,
        rejectUnauthorized: true
      };

      var opts = {
        pfx: fs.readFileSync('test/fixtures/client.pfx'),
        ca: fs.readFileSync('test/fixtures/ca.crt'),
        transports: ['websocket']
      };

      var srv = https.createServer(srvOpts, function(req, res){
        res.writeHead(200);
        res.end('hello world\n');
      });

      var engine = eio({ transports: ['websocket'], allowUpgrades: false });
      engine.attach(srv);
      srv.listen(null, function() {
        var port = srv.address().port;
        var socket = new eioc.Socket('https://localhost:%d'.s(port), opts);

        engine.on('connection', function (conn) {
          conn.on('message', function(msg) {
            expect(msg).to.be('hello');
            done();
          });
        });

        socket.on('open', function() {
          socket.send('hello');
        });
      });
    });
  });

  describe('send', function() {
    describe('writeBuffer', function() {
      it('should not empty until `drain` event (polling)', function (done) {
        var engine = listen({ allowUpgrades: false }, function (port) {
          var socket = new eioc.Socket('ws://localhost:%d'.s(port), { transports: ['polling'] });
          var totalEvents = 2;
          socket.on('open', function() {
            socket.send('a');
            socket.send('b');
            // writeBuffer should be nonempty, with 'a' still in it
            expect(socket.writeBuffer.length).to.eql(2);
          });
          socket.transport.on('drain', function() {
            expect(socket.writeBuffer.length).to.eql(--totalEvents);
            totalEvents || done();
          });
        });
      });

      it('should not empty until `drain` event (websocket)', function (done) {
        var engine = listen({ allowUpgrades: false }, function (port) {
          var socket = new eioc.Socket('ws://localhost:%d'.s(port), { transports: ['websocket'] });
          var totalEvents = 2;
          socket.on('open', function() {
            socket.send('a');
            socket.send('b');
            // writeBuffer should be nonempty, with 'a' still in it
            expect(socket.writeBuffer.length).to.eql(2);
          });
          socket.transport.on('drain', function() {
            expect(socket.writeBuffer.length).to.eql(--totalEvents);
            totalEvents || done();
          });
        });
      });
    });

    describe('callback', function() {
      it('should execute in order when message sent (client) (polling)', function (done) {
        var engine = listen({ allowUpgrades: false }, function (port) {
          var socket = new eioc.Socket('ws://localhost:%d'.s(port), { transports: ['polling'] });
          var i = 0;
          var j = 0;

          engine.on('connection', function(conn) {
            conn.on('message', function(msg) {
              conn.send(msg);
            });
          });

          socket.on('open', function () {
            socket.on('message', function(msg) {
              // send another packet until we've sent 3 total
              if (++i < 3) {
                expect(i).to.eql(j);
                sendFn();
              } else {
                done();
              }
            });

            function sendFn() {
              socket.send(j, (function(value) {
                j++;
              })(j));
            }

            sendFn();
          });
        });
      });

      it('should execute in order when message sent (client) (websocket)', function (done) {
        var engine = listen({ allowUpgrades: false }, function (port) {
          var socket = new eioc.Socket('ws://localhost:%d'.s(port), { transports: ['websocket'] });
          var i = 0;
          var j = 0;

          engine.on('connection', function(conn) {
            conn.on('message', function(msg) {
              conn.send(msg);
            });
          });

          socket.on('open', function () {
            socket.on('message', function(msg) {
              // send another packet until we've sent 3 total
              if (++i < 3) {
                expect(i).to.eql(j);
                sendFn();
              } else {
                done();
              }
            });

            function sendFn() {
              socket.send(j, (function(value) {
                j++;
              })(j));
            }

            sendFn();
          });
        });
      });

      it('should execute in order with payloads (client) (polling)', function (done) {
        var engine = listen({ allowUpgrades: false }, function (port) {
          var socket = new eioc.Socket('ws://localhost:%d'.s(port), { transports: ['polling'] });
          var i = 0;
          var lastCbFired = 0;

          engine.on('connection', function(conn) {
            conn.on('message', function(msg) {
              conn.send(msg);
            });
          });

          socket.on('open', function () {
            socket.on('message', function(msg) {
              expect(msg).to.eql(i + 1);
              i++;
            });

            function cb(value) {
              expect(value).to.eql(lastCbFired + 1);
              lastCbFired = value;
              if (value == 3) {
                done();
              }
            }

            // 2 and 3 will be in the same payload
            socket.once('flush', function() {
              socket.send(2, function() { cb(2); });
              socket.send(3, function() { cb(3); });
            });

            socket.send(1, function() { cb(1); });
          });
        });
      });

      it('should execute in order with payloads (client) (websocket)', function (done) {
        var engine = listen({ allowUpgrades: false }, function (port) {
          var socket = new eioc.Socket('ws://localhost:%d'.s(port), { transports: ['websocket'] });
          var i = 0;
          var lastCbFired = 0;

          engine.on('connection', function(conn) {
            conn.on('message', function(msg) {
              conn.send(msg);
            });
          });

          socket.on('open', function () {
            socket.on('message', function(msg) {
              expect(msg).to.eql(i + 1);
              i++;
            });

            function cb(value) {
              expect(value).to.eql(lastCbFired + 1);
              lastCbFired = value;
              if (value == 3) {
                done();
              }
            }

            // 2 and 3 will be in the same payload
            socket.once('flush', function() {
              socket.send(2, function() { cb(2); });
              socket.send(3, function() { cb(3); });
            });

            socket.send(1, function() { cb(1); });
          });
        });
      });

      it('should execute when message sent (polling)', function (done) {
        var engine = listen({ allowUpgrades: false }, function (port) {
          var socket = new eioc.Socket('ws://localhost:%d'.s(port), { transports: ['polling'] });
          var i = 0;
          var j = 0;

          engine.on('connection', function (conn) {
            conn.send('a', function (transport) {
              i++;
            });
          });
          socket.on('open', function () {
            socket.on('message', function (msg) {
              j++;
            });
          });

          setTimeout(function() {
            expect(i).to.be(j);
            done();
          }, 10);
        });
      });

      it('should execute when message sent (websocket)', function (done) {
        var engine = listen({ allowUpgrades: false }, function (port) {
          var socket = new eioc.Socket('ws://localhost:%d'.s(port), { transports: ['websocket'] });
          var i = 0;
          var j = 0;

          engine.on('connection', function (conn) {
            conn.send('a', function (transport) {
              i++;
            });
          });

          socket.on('open', function () {
            socket.on('message', function (msg) {
              j++;
            });
          });

          setTimeout(function () {
            expect(i).to.be(j);
            done();
          }, 10);
        });
      });

      it('should execute once for each send', function (done) {
        var engine = listen(function (port) {
          var socket = new eioc.Socket('ws://localhost:%d'.s(port));
          var a = 0;
          var b = 0;
          var c = 0;
          var all = 0;

          engine.on('connection', function (conn) {
            conn.send('a');
            conn.send('b');
            conn.send('c');
          });

          socket.on('open', function () {
            socket.on('message', function (msg) {
              if (msg === 'a') a ++;
              if (msg === 'b') b ++;
              if (msg === 'c') c ++;

              if(++all === 3) {
                expect(a).to.be(1);
                expect(b).to.be(1);
                expect(c).to.be(1);
                done();
              }
            });
          });
        });
      });

      it('should execute in multipart packet', function (done) {
        var engine = listen(function (port) {
          var socket = new eioc.Socket('ws://localhost:%d'.s(port));
          var i = 0;
          var j = 0;

          engine.on('connection', function (conn) {
            conn.send('b', function (transport) {
              i++;
            });

            conn.send('a', function (transport) {
              i++;
            });

          });
          socket.on('open', function () {
            socket.on('message', function (msg) {
              j++;
            });
          });

          setTimeout(function () {
            expect(i).to.be(j);
            done();
          }, 200);
        });
      });

      it('should execute in multipart packet (polling)', function (done) {
        var engine = listen(function (port) {
          var socket = new eioc.Socket('ws://localhost:%d'.s(port), { transports: ['polling'] });
          var i = 0;
          var j = 0;

          engine.on('connection', function (conn) {
            conn.send('d', function (transport) {
              i++;
            });

            conn.send('c', function (transport) {
              i++;
            });

            conn.send('b', function (transport) {
              i++;
            });

            conn.send('a', function (transport) {
              i++;
            });

          });
          socket.on('open', function () {
            socket.on('message', function (msg) {
              j++;
            });
          });

          setTimeout(function () {
            expect(i).to.be(j);
            done();
          }, 200);
        });
      });

      it('should clean callback references when socket gets closed with pending callbacks', function (done) {
        var engine = listen({ allowUpgrades: false }, function (port) {
          var socket = new eioc.Socket('ws://localhost:%d'.s(port), { transports: ['polling'] });

          engine.on('connection', function (conn) {
            socket.transport.on('pollComplete', function () {
              conn.send('a', function (transport) {
                done(new Error('Test invalidation'));
              });

              if (!conn.writeBuffer.length) {
                done(new Error('Test invalidation'));
              }

              // force to close the socket when we have one or more packet(s) in buffer
              socket.close();
            });

            conn.on('close', function (reason) {
              expect(conn.packetsFn).to.be.empty();
              expect(conn.sentCallbackFn).to.be.empty();
              done();
            });
          });
        });
      });

      it('should not execute when it is not actually sent (polling)', function (done) {
        var engine = listen({ allowUpgrades: false }, function (port) {
          var socket = new eioc.Socket('ws://localhost:%d'.s(port), { transports: ['polling'] });

          socket.transport.on('pollComplete', function(msg) {
            socket.close();
          });

          engine.on('connection', function (conn) {
            var err;
            conn.send('a');
            conn.send('b', function (transport) {
              err = new Error('Test invalidation');
            });
            conn.on('close', function (reason) {
              done(err);
            });
          });
        });
      });
    });
  });

  describe('packet', function() {
    it('should emit when socket receives packet', function (done) {
      var engine = listen({ allowUpgrades: false }, function (port) {
        var socket = new eioc.Socket('ws://localhost:%d'.s(port));
        engine.on('connection', function (conn) {
          conn.on('packet', function (packet) {
            expect(packet.type).to.be('message');
            expect(packet.data).to.be('a');
            done();
          });
        });
        socket.on('open', function () {
          socket.send('a');
        });
      });
    });

    it('should emit when receives ping', function (done) {
      var engine = listen({ allowUpgrades: false, pingInterval: 4 }, function (port) {
        var socket = new eioc.Socket('ws://localhost:%d'.s(port));
        engine.on('connection', function (conn) {
          conn.on('packet', function (packet) {
            conn.close();
            expect(packet.type).to.be('ping');
            done();
          });
        });
      });
    });
  });

  describe('packetCreate', function() {
    it('should emit before socket send message', function (done) {
      var engine = listen({ allowUpgrades: false }, function (port) {
        var socket = new eioc.Socket('ws://localhost:%d'.s(port));
        engine.on('connection', function (conn) {
          conn.on('packetCreate', function(packet) {
            expect(packet.type).to.be('message');
            expect(packet.data).to.be('a');
            done();
          });
          conn.send('a');
        });
      });
    });

    it('should emit before send pong', function (done) {
      var engine = listen({ allowUpgrades: false, pingInterval: 4 }, function (port) {
        var socket = new eioc.Socket('ws://localhost:%d'.s(port));
        engine.on('connection', function (conn) {
          conn.on('packetCreate', function (packet) {
            conn.close();
            expect(packet.type).to.be('pong');
            done();
          });
        });
      });
    });
  });

  describe('upgrade', function () {
    it('should upgrade', function (done) {
      var engine = listen(function (port) {
        // it takes both to send 50 to verify
        var ready = 2, closed = 2;
        function finish () {
          setTimeout(function () {
            socket.close();
          }, 10);
        }

        // server
        engine.on('connection', function (conn) {
          var lastSent = 0, lastReceived = 0, upgraded = false;
          var interval = setInterval(function () {
            lastSent++;
            conn.send(lastSent);
            if (50 == lastSent) {
              clearInterval(interval);
              --ready || finish();
            }
          }, 2);

          expect(conn.request._query.transport).to.be('polling');

          conn.on('message', function (msg) {
            expect(conn.request._query).to.be.an('object');
            lastReceived++;
            expect(msg).to.eql(lastReceived);
          });

          conn.on('upgrade', function (to) {
            expect(conn.request._query.transport).to.be('polling');
            upgraded = true;
            expect(to.name).to.be('websocket');
            expect(conn.transport.name).to.be('websocket');
          });

          conn.on('close', function (reason) {
            expect(reason).to.be('transport close');
            expect(lastSent).to.be(50);
            expect(lastReceived).to.be(50);
            expect(upgraded).to.be(true);
            --closed || done();
          });
        });

        // client
        var socket = new eioc.Socket('ws://localhost:%d'.s(port));
        socket.on('open', function () {
          var lastSent = 0, lastReceived = 0, upgrades = 0;
          var interval = setInterval(function () {
            lastSent++;
            socket.send(lastSent);
            if (50 == lastSent) {
              clearInterval(interval);
              --ready || finish();
            }
          }, 2);
          socket.on('upgrading', function (to) {
            // we want to make sure for the sake of this test that we have a buffer
            expect(to.name).to.equal('websocket');
            upgrades++;

            // force send a few packets to ensure we test buffer transfer
            lastSent++;
            socket.send(lastSent);
            lastSent++;
            socket.send(lastSent);

            expect(socket.writeBuffer).to.not.be.empty();
          });
          socket.on('upgrade', function (to) {
            expect(to.name).to.equal('websocket');
            upgrades++;
          });
          socket.on('message', function (msg) {
            lastReceived++;
            expect(lastReceived).to.eql(msg);
          });
          socket.on('close', function (reason) {
            expect(reason).to.be('forced close');
            expect(lastSent).to.be(50);
            expect(upgrades).to.be(2);
            --closed || done();
          });
        });
      });

      // attach another engine to make sure it doesn't break upgrades
      var e2 = eio.attach(engine.httpServer, { path: '/foo' });
    });
  });
<<<<<<< HEAD

  describe('http compression', function () {
    it('should compress by default', function (done) {
      var engine = listen({ transports: ['polling'] }, function (port) {
        engine.on('connection', function (conn) {
          var buf = new Buffer(1024);
          for (var i = 0; i < buf.length; i++) buf[i] = i % 0xff;
          conn.send(buf);
        });

        http.get({
          port: port,
          path: '/engine.io/default/?transport=polling'
        }, function(res) {
          var sid = res.headers['set-cookie'][0].split('=')[1];
          http.get({
            port: port,
            path: '/engine.io/default/?transport=polling&sid=' + sid,
            headers: { 'Accept-Encoding': 'gzip, deflate' }
          }, function(res) {
            expect(res.headers['content-encoding']).to.equal('gzip');
            res.pipe(zlib.createGunzip())
              .on('error', done)
              .on('end', done)
              .resume();
          });
        });
      });
    });

    it('should compress using deflate', function (done) {
      var engine = listen({ transports: ['polling'] }, function (port) {
        engine.on('connection', function (conn) {
          var buf = new Buffer(1024);
          for (var i = 0; i < buf.length; i++) buf[i] = i % 0xff;
          conn.send(buf);
        });

        http.get({
          port: port,
          path: '/engine.io/default/?transport=polling'
        }, function(res) {
          var sid = res.headers['set-cookie'][0].split('=')[1];
          http.get({
            port: port,
            path: '/engine.io/default/?transport=polling&sid=' + sid,
            headers: { 'Accept-Encoding': 'deflate' }
          }, function(res) {
            expect(res.headers['content-encoding']).to.equal('deflate');
            res.pipe(zlib.createDeflate())
              .on('error', done)
              .on('end', done)
              .resume();
          });
        });
      });
    });

    it('should set threshold', function (done) {
      var engine = listen({ transports: ['polling'], httpCompression: { threshold: 0 } }, function (port) {
        engine.on('connection', function (conn) {
          var buf = new Buffer(10);
          for (var i = 0; i < buf.length; i++) buf[i] = i % 0xff;
          conn.send(buf);
        });

        http.get({
          port: port,
          path: '/engine.io/default/?transport=polling'
        }, function(res) {
          var sid = res.headers['set-cookie'][0].split('=')[1];
          http.get({
            port: port,
            path: '/engine.io/default/?transport=polling&sid=' + sid,
            headers: { 'Accept-Encoding': 'gzip, deflate' }
          }, function(res) {
            expect(res.headers['content-encoding']).to.equal('gzip');
            done();
          });
        });
      });
    });

    it('should disable compression', function (done) {
      var engine = listen({ transports: ['polling'], httpCompression: false }, function (port) {
        engine.on('connection', function (conn) {
          var buf = new Buffer(1024);
          for (var i = 0; i < buf.length; i++) buf[i] = i % 0xff;
          conn.send(buf);
        });

        http.get({
          port: port,
          path: '/engine.io/default/?transport=polling'
        }, function(res) {
          var sid = res.headers['set-cookie'][0].split('=')[1];
          http.get({
            port: port,
            path: '/engine.io/default/?transport=polling&sid=' + sid,
            headers: { 'Accept-Encoding': 'gzip, deflate' }
          }, function(res) {
            expect(res.headers['content-encoding']).to.be(undefined);
            done();
          });
        });
      });
    });

    it('should disable compression per message', function (done) {
      var engine = listen({ transports: ['polling'] }, function (port) {
        engine.on('connection', function (conn) {
          var buf = new Buffer(1024);
          for (var i = 0; i < buf.length; i++) buf[i] = i % 0xff;
          conn.send(buf, { compress: false });
        });

        http.get({
          port: port,
          path: '/engine.io/default/?transport=polling'
        }, function(res) {
          var sid = res.headers['set-cookie'][0].split('=')[1];
          http.get({
            port: port,
            path: '/engine.io/default/?transport=polling&sid=' + sid,
            headers: { 'Accept-Encoding': 'gzip, deflate' }
          }, function(res) {
            expect(res.headers['content-encoding']).to.be(undefined);
            done();
          });
        });
      });
    });

    it('should not compress when the byte size is below threshold', function (done) {
      var engine = listen({ transports: ['polling'] }, function (port) {
        engine.on('connection', function (conn) {
          var buf = new Buffer(100);
          for (var i = 0; i < buf.length; i++) buf[i] = i % 0xff;
          conn.send(buf);
        });

        http.get({
          port: port,
          path: '/engine.io/default/?transport=polling'
        }, function(res) {
          var sid = res.headers['set-cookie'][0].split('=')[1];
          http.get({
            port: port,
            path: '/engine.io/default/?transport=polling&sid=' + sid,
            headers: { 'Accept-Encoding': 'gzip, deflate' }
          }, function(res) {
            expect(res.headers['content-encoding']).to.be(undefined);
            done();
          });
        });
      });
    });
  });

  describe('extraHeaders', function () {
    this.timeout(5000);

    var headers = {
      'x-custom-header-for-my-project': 'my-secret-access-token',
      'cookie': 'user_session=NI2JlCKF90aE0sJZD9ZzujtdsUqNYSBYxzlTsvdSUe35ZzdtVRGqYFr0kdGxbfc5gUOkR9RGp20GVKza; path=/; expires=Tue, 07-Apr-2015 18:18:08 GMT; secure; HttpOnly'
    };

    function testForTransport(transport, done) {
      var engine = listen(function (port) {
        var socket = new eioc.Socket('ws://localhost:%d'.s(port), {
          extraHeaders: headers,
          transports: [transport]
        });
        engine.on('connection', function (conn) {
          for (var h in headers) {
            expect(conn.request.headers[h]).to.equal(headers[h]);
          }
          done();
        });
        socket.on('open', function () {});
      });
    }

    it('should arrive from client to server via WebSockets', function (done) {
      testForTransport('websocket', done);
    });

    it('should arrive from client to server via XMLHttpRequest', function (done) {
      testForTransport('polling', done);
    });
  });
=======
>>>>>>> f002d5b4
});<|MERGE_RESOLUTION|>--- conflicted
+++ resolved
@@ -2026,7 +2026,6 @@
       var e2 = eio.attach(engine.httpServer, { path: '/foo' });
     });
   });
-<<<<<<< HEAD
 
   describe('http compression', function () {
     it('should compress by default', function (done) {
@@ -2218,6 +2217,5 @@
       testForTransport('polling', done);
     });
   });
-=======
->>>>>>> f002d5b4
+
 });