--- conflicted
+++ resolved
@@ -1563,28 +1563,42 @@
       });
     });
 
-<<<<<<< HEAD
     it('should enable compression by default', function(done){
-=======
-    it('should error with raw binary and warn', function(done){
->>>>>>> 342faf21
-      var srv = http();
-      var sio = io(srv);
-      srv.listen(function(){
-        var socket = client(srv);
-        sio.on('connection', function(s){
-<<<<<<< HEAD
+      var srv = http();
+      var sio = io(srv);
+      srv.listen(function(){
+        var socket = client(srv, '/chat');
+        sio.of('/chat').on('connection', function(s){
           s.conn.once('packetCreate', function(packet) {
             expect(packet.options.compress).to.be(true);
             done();
           });
-          s.emit('woot', 'hi');
+          sio.of('/chat').emit('woot', 'hi');
         });
       });
     });
 
     it('should disable compression', function(done){
-=======
+      var srv = http();
+      var sio = io(srv);
+      srv.listen(function(){
+        var socket = client(srv, '/chat');
+        sio.of('/chat').on('connection', function(s){
+          s.conn.once('packetCreate', function(packet) {
+            expect(packet.options.compress).to.be(false);
+            done();
+          });
+          sio.of('/chat').compress(false).emit('woot', 'hi');
+        });
+      });
+    });
+
+    it('should error with raw binary and warn', function(done){
+      var srv = http();
+      var sio = io(srv);
+      srv.listen(function(){
+        var socket = client(srv);
+        sio.on('connection', function(s){
           s.conn.on('upgrade', function(){
             console.log('\033[96mNote: warning expected and normal in test.\033[39m');
             socket.io.engine.write('5woooot');
@@ -1597,41 +1611,11 @@
     });
 
     it('should not crash with raw binary', function(done){
->>>>>>> 342faf21
-      var srv = http();
-      var sio = io(srv);
-      srv.listen(function(){
-        var socket = client(srv);
-        sio.on('connection', function(s){
-<<<<<<< HEAD
-          s.conn.once('packetCreate', function(packet) {
-            expect(packet.options.compress).to.be(false);
-            done();
-          });
-          s.compress(false).emit('woot', 'hi');
-        });
-      });
-    });
-
-    it('should error with raw binary and warn', function(done){
-      var srv = http();
-      var sio = io(srv);
-      srv.listen(function(){
-        var socket = client(srv);
-        sio.on('connection', function(s){
-          s.conn.on('upgrade', function(){
-            console.log('\033[96mNote: warning expected and normal in test.\033[39m');
-            socket.io.engine.write('5woooot');
-            setTimeout(function(){
-              done();
-            }, 100);
-          });
-        });
-      });
-    });
-
-    it('should not crash with raw binary', function(done){
-=======
+      var srv = http();
+      var sio = io(srv);
+      srv.listen(function(){
+        var socket = client(srv);
+        sio.on('connection', function(s){
           s.once('error', function(err){
             expect(err.message).to.match(/Illegal attachments/);
             done();
@@ -1644,7 +1628,6 @@
     });
 
     it('should handle empty binary packet', function(done){
->>>>>>> 342faf21
       var srv = http();
       var sio = io(srv);
       srv.listen(function(){
@@ -1655,11 +1638,7 @@
             done();
           });
           s.conn.on('upgrade', function(){
-<<<<<<< HEAD
-            socket.io.engine.write('5woooot');
-=======
             socket.io.engine.write('5');
->>>>>>> 342faf21
           });
         });
       });
