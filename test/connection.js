var expect = require('expect.js');
var io = require('../');
var hasCORS = require('has-cors');
var b64 = require('base64-js');
var textBlobBuilder = require('text-blob-builder');

describe('connection', function() {
  this.timeout(10000);
  var socket = io();

  it('should connect to localhost', function(done) {
    socket.emit('hi');
    socket.on('hi', function(data){
      done();
    });
  });

<<<<<<< HEAD
  it('should connect to a namespace after connection established', function(done) {
    var manager = io.Manager();
    var socket = manager.socket('/');
    socket.on('connect', function(){
      var foo = manager.socket('/foo');
      foo.on('connect', function(){
        foo.close();
        socket.close();
        done();
      });
    });
  });
=======
  it('should work with acks', function(done){
    socket.emit('ack');
    socket.on('ack', function(fn){
      fn(5, { test: true });
    });
    socket.on('got it', done);
  });

  it('should work with false', function(done){
    socket.emit('false');
    socket.on('false', function(f){
      expect(f).to.be(false);
      done();
    });
  });

if (!global.Blob && !global.ArrayBuffer) {
  it('should get base64 data as a last resort', function(done) {
    socket.on('takebin', function(a) {
      expect(a.base64).to.be(true);
      var bytes = b64.toByteArray(a.data);
      var dataString = String.fromCharCode.apply(String, bytes);
      expect(dataString).to.eql('asdfasdf');
      done();
    });
    socket.emit('getbin');
  });
}

if (global.ArrayBuffer) {
  var base64 = require('base64-arraybuffer');

  it('should get binary data (as an ArrayBuffer)', function(done){
    socket.emit('doge');
    socket.on('doge', function(buffer){
      expect(buffer instanceof ArrayBuffer).to.be(true);
      done();
    });
  });

  it('should send binary data (as an ArrayBuffer)', function(done){
    socket.on('buffack', function(){
      done();
    });
    var buf = base64.decode("asdfasdf");
    socket.emit('buffa', buf);
  });

  it('should send binary data (as an ArrayBuffer) mixed with json', function(done) {
    socket.on('jsonbuff-ack', function() {
      done();
    });
    var buf = base64.decode("howdy");
    socket.emit('jsonbuff', {hello: 'lol', message: buf, goodbye: 'gotcha'});
  });

  it('should send events with ArrayBuffers in the correct order', function(done) {
    socket.on('abuff2-ack', function() {
      done();
    });
    var buf = base64.decode("abuff1");
    socket.emit('abuff1', buf);
    socket.emit('abuff2', 'please arrive second');
  });
}

if (global.Blob && null != textBlobBuilder('xxx')) {
  it('should send binary data (as a Blob)', function(done){
    socket.on('back', function(){
      done();
    });
    var blob = textBlobBuilder('hello world');
    socket.emit('blob', blob);
  });

  it('should send binary data (as a Blob) mixed with json', function(done) {
    socket.on('jsonblob-ack', function() {
      done();
    });
    var blob = textBlobBuilder('EEEEEEEEE');
    socket.emit('jsonblob', {hello: 'lol', message: blob, goodbye: 'gotcha'});
  });

  it('should send events with Blobs in the correct order', function(done) {
    socket.on('blob3-ack', function() {
      done();
    });
    var blob = textBlobBuilder('BLOBBLOB');
    socket.emit('blob1', blob);
    socket.emit('blob2', 'second');
    socket.emit('blob3', blob);
  });

  it('should clear its packet buffer in case of disconnect', function(done) {
    var blob = textBlobBuilder('BLOBBLOB');
    for (var i=0; i < 10; i++) { // fill the buffer
      socket.emit('asdf', blob);
    }
    expect(socket.io.packetBuffer.length).to.not.be(0);
    expect(socket.io.encoding).to.be(true);
    socket.io.disconnect();
    expect(socket.io.packetBuffer.length).to.be(0);
    expect(socket.io.encoding).to.be(false);
    done();
  });
}

>>>>>>> 4cdfe187
});<|MERGE_RESOLUTION|>--- conflicted
+++ resolved
@@ -15,20 +15,6 @@
     });
   });
 
-<<<<<<< HEAD
-  it('should connect to a namespace after connection established', function(done) {
-    var manager = io.Manager();
-    var socket = manager.socket('/');
-    socket.on('connect', function(){
-      var foo = manager.socket('/foo');
-      foo.on('connect', function(){
-        foo.close();
-        socket.close();
-        done();
-      });
-    });
-  });
-=======
   it('should work with acks', function(done){
     socket.emit('ack');
     socket.on('ack', function(fn){
@@ -42,6 +28,19 @@
     socket.on('false', function(f){
       expect(f).to.be(false);
       done();
+    });
+  });
+
+  it('should connect to a namespace after connection established', function(done) {
+    var manager = io.Manager();
+    var socket = manager.socket('/');
+    socket.on('connect', function(){
+      var foo = manager.socket('/foo');
+      foo.on('connect', function(){
+        foo.close();
+        socket.close();
+        done();
+      });
     });
   });
 
@@ -136,5 +135,4 @@
   });
 }
 
->>>>>>> 4cdfe187
 });