--- conflicted
+++ resolved
@@ -4,11 +4,8 @@
 import debugModule from "debug";
 import type { IncomingMessage, ServerResponse } from "http";
 import { Packet, RawData } from "engine.io-parser";
-<<<<<<< HEAD
 import type * as Parser from "engine.io-parser";
-=======
 import type { WebSocket } from "ws";
->>>>>>> ac3df9a7
 
 const debug = debugModule("engine:transport");
 
