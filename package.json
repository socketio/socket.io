{
  "name": "engine.io-client",
  "description": "Client for the realtime Engine",
  "license": "MIT",
  "version": "1.5.4",
  "homepage": "https://github.com/socketio/engine.io-client",
  "contributors": [
    {
      "name": "Guillermo Rauch",
      "email": "rauchg@gmail.com"
    },
    {
      "name": "Vladimir Dronnikov",
      "email": "dronnikov@gmail.com"
    },
    {
      "name": "Christoph Dorn",
      "web": "https://github.com/cadorn"
    },
    {
      "name": "Mark Mokryn",
      "email": "mokesmokes@gmail.com"
    }
  ],
  "dependencies": {
    "has-cors": "1.1.0",
    "ws": "0.8.0",
    "xmlhttprequest-ssl": "1.5.1",
    "component-emitter": "1.1.2",
    "indexof": "0.0.1",
<<<<<<< HEAD
    "engine.io-parser": "nkzawa/engine.io-parser#patch-3",
    "debug": "2.1.3",
=======
    "engine.io-parser": "1.2.2",
    "debug": "2.2.0",
>>>>>>> 68128022
    "parseuri": "0.0.4",
    "parsejson": "0.0.1",
    "parseqs": "0.0.2",
    "component-inherit": "0.0.3"
  },
  "devDependencies": {
    "blob": "0.0.2",
    "browserify": "6.2.0",
    "concat-stream": "1.4.6",
    "derequire": "1.2.0",
    "engine.io": "socketio/engine.io#3df49bb",
    "expect.js": "0.2.0",
    "express": "3.4.8",
    "istanbul": "0.2.3",
    "mocha": "1.16.2",
    "zuul": "3.7.2",
    "zuul-ngrok": "3.2.0"
  },
  "scripts": {
    "test": "make test"
  },
  "browser": {
    "xmlhttprequest-ssl": "./lib/xmlhttprequest.js"
  },
  "repository": {
    "type": "git",
    "url": "https://github.com/socketio/engine.io-client.git"
  }
}<|MERGE_RESOLUTION|>--- conflicted
+++ resolved
@@ -28,13 +28,8 @@
     "xmlhttprequest-ssl": "1.5.1",
     "component-emitter": "1.1.2",
     "indexof": "0.0.1",
-<<<<<<< HEAD
-    "engine.io-parser": "nkzawa/engine.io-parser#patch-3",
-    "debug": "2.1.3",
-=======
     "engine.io-parser": "1.2.2",
     "debug": "2.2.0",
->>>>>>> 68128022
     "parseuri": "0.0.4",
     "parsejson": "0.0.1",
     "parseqs": "0.0.2",
