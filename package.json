{
  "name": "engine.io-client",
  "description": "Client for the realtime Engine",
  "version": "1.5.1",
  "homepage": "http://socket.io",
  "contributors": [
    {
      "name": "Guillermo Rauch",
      "email": "rauchg@gmail.com"
    },
    {
      "name": "Vladimir Dronnikov",
      "email": "dronnikov@gmail.com"
    },
    {
      "name": "Christoph Dorn",
      "web": "https://github.com/cadorn"
    },
    {
      "name": "Mark Mokryn",
      "email": "mokesmokes@gmail.com"
    }
  ],
  "dependencies": {
    "has-cors": "1.0.3",
<<<<<<< HEAD
    "ws": "0.6.5",
    "xmlhttprequest": "rase-/node-XMLHttpRequest#a6b6f2",
=======
    "ws": "0.4.31",
    "xmlhttprequest": "https://github.com/rase-/node-XMLHttpRequest/archive/a6b6f2.tar.gz",
>>>>>>> 8b2f9787
    "component-emitter": "1.1.2",
    "indexof": "0.0.1",
    "engine.io-parser": "1.2.1",
    "debug": "1.0.4",
    "parseuri": "0.0.4",
    "parsejson": "0.0.1",
    "parseqs": "0.0.2",
    "component-inherit": "0.0.3"
  },
  "devDependencies": {
    "blob": "0.0.2",
    "browserify": "6.2.0",
    "concat-stream": "1.4.6",
    "derequire": "1.2.0",
    "engine.io": "1.5.1",
    "expect.js": "0.2.0",
    "express": "3.4.8",
    "istanbul": "0.2.3",
    "mocha": "1.16.2",
    "zuul": "rase-/zuul#9d3a02"
  },
  "scripts": {
    "test": "make test"
  },
  "browser": {
    "xmlhttprequest": "./lib/xmlhttprequest.js"
  },
  "repository": {
    "type": "git",
    "url": "https://github.com/Automattic/engine.io-client.git"
  }
}<|MERGE_RESOLUTION|>--- conflicted
+++ resolved
@@ -23,13 +23,8 @@
   ],
   "dependencies": {
     "has-cors": "1.0.3",
-<<<<<<< HEAD
     "ws": "0.6.5",
-    "xmlhttprequest": "rase-/node-XMLHttpRequest#a6b6f2",
-=======
-    "ws": "0.4.31",
     "xmlhttprequest": "https://github.com/rase-/node-XMLHttpRequest/archive/a6b6f2.tar.gz",
->>>>>>> 8b2f9787
     "component-emitter": "1.1.2",
     "indexof": "0.0.1",
     "engine.io-parser": "1.2.1",
