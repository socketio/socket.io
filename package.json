{
  "name": "engine.io-client",
  "description": "Client for the realtime Engine",
  "version": "1.5.1",
  "license": "MIT",
  "homepage": "http://socket.io",
  "contributors": [
    {
      "name": "Guillermo Rauch",
      "email": "rauchg@gmail.com"
    },
    {
      "name": "Vladimir Dronnikov",
      "email": "dronnikov@gmail.com"
    },
    {
      "name": "Christoph Dorn",
      "web": "https://github.com/cadorn"
    },
    {
      "name": "Mark Mokryn",
      "email": "mokesmokes@gmail.com"
    }
  ],
  "dependencies": {
<<<<<<< HEAD
    "has-cors": "1.0.3",
    "ws": "0.7.2",
    "xmlhttprequest-ssl": "1.5.1",
    "component-emitter": "1.1.2",
    "indexof": "0.0.1",
    "engine.io-parser": "1.2.1",
    "debug": "2.1.3",
    "parseuri": "0.0.4",
=======
    "component-emitter": "1.1.2",
    "component-inherit": "0.0.3",
    "debug": "1.0.4",
    "engine.io-parser": "1.2.1",
    "has-cors": "1.0.3",
    "indexof": "0.0.1",
>>>>>>> c386926a
    "parsejson": "0.0.1",
    "parseqs": "0.0.2",
    "parseuri": "0.0.4",
    "ws": "0.7.2",
    "xmlhttprequest": "https://github.com/rase-/node-XMLHttpRequest/archive/a6b6f2.tar.gz"
  },
  "devDependencies": {
    "blob": "0.0.2",
    "browserify": "6.2.0",
    "concat-stream": "1.4.6",
    "derequire": "1.2.0",
<<<<<<< HEAD
    "engine.io": "automattic/engine.io#1ecf02",
=======
    "engine.io": "git://github.com/Automattic/engine.io.git#788b50e",
>>>>>>> c386926a
    "expect.js": "0.2.0",
    "express": "3.4.8",
    "istanbul": "0.2.3",
    "mocha": "1.16.2",
    "zuul": "1.17.1",
    "zuul-ngrok": "2.0.0"
  },
  "scripts": {
    "test": "make test"
  },
  "browser": {
    "xmlhttprequest-ssl": "./lib/xmlhttprequest.js"
  },
  "repository": {
    "type": "git",
    "url": "https://github.com/Automattic/engine.io-client.git"
  }
}<|MERGE_RESOLUTION|>--- conflicted
+++ resolved
@@ -23,7 +23,6 @@
     }
   ],
   "dependencies": {
-<<<<<<< HEAD
     "has-cors": "1.0.3",
     "ws": "0.7.2",
     "xmlhttprequest-ssl": "1.5.1",
@@ -32,14 +31,6 @@
     "engine.io-parser": "1.2.1",
     "debug": "2.1.3",
     "parseuri": "0.0.4",
-=======
-    "component-emitter": "1.1.2",
-    "component-inherit": "0.0.3",
-    "debug": "1.0.4",
-    "engine.io-parser": "1.2.1",
-    "has-cors": "1.0.3",
-    "indexof": "0.0.1",
->>>>>>> c386926a
     "parsejson": "0.0.1",
     "parseqs": "0.0.2",
     "parseuri": "0.0.4",
@@ -51,11 +42,7 @@
     "browserify": "6.2.0",
     "concat-stream": "1.4.6",
     "derequire": "1.2.0",
-<<<<<<< HEAD
     "engine.io": "automattic/engine.io#1ecf02",
-=======
-    "engine.io": "git://github.com/Automattic/engine.io.git#788b50e",
->>>>>>> c386926a
     "expect.js": "0.2.0",
     "express": "3.4.8",
     "istanbul": "0.2.3",
