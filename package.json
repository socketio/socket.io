--- conflicted
+++ resolved
@@ -23,11 +23,7 @@
   "dependencies": {
     "engine.io": "1.6.11",
     "socket.io-parser": "2.2.6",
-<<<<<<< HEAD
-    "socket.io-client": "1.4.7",
-=======
     "socket.io-client": "1.4.8",
->>>>>>> 2a092bd2
     "socket.io-adapter": "0.4.0",
     "has-binary": "0.1.7",
     "debug": "2.2.0"
