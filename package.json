--- conflicted
+++ resolved
@@ -7,13 +7,8 @@
   },
   "description": "",
   "dependencies": {
-<<<<<<< HEAD
     "debug": "1.0.2",
-    "socket.io-parser": "2.2.0"
-=======
-    "debug": "0.7.4",
     "socket.io-parser": "2.2.0",
     "object-keys": "1.0.1"
->>>>>>> 006f19a2
   }
 }