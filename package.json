--- conflicted
+++ resolved
@@ -15,18 +15,11 @@
     "test": "make test"
   },
   "dependencies": {
-<<<<<<< HEAD
-    "engine.io": "rase-/engine.io",
+    "engine.io": "0.9.0",
     "socket.io-parser": "1.0.2",
     "socket.io-client": "LearnBoost/socket.io-client",
     "has-binarydata": "0.0.31",
     "debug": "0.7.4"
-=======
-    "debug": "0.7.4",
-    "engine.io": "0.9.0",
-    "socket.io-parser": "1.0.2",
-    "socket.io-client": "LearnBoost/socket.io-client#a34d4e54"
->>>>>>> 69de792c
   },
   "devDependencies": {
     "mocha": "*",
