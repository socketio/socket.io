--- conflicted
+++ resolved
@@ -17,11 +17,7 @@
   , "dependencies": {
         "debug": "0.6.0"
       , "ws": "~0.4.21"
-<<<<<<< HEAD
       , "engine.io-parser": "0.1.0"
-=======
-      , "engine.io-client": "0.4.1"
->>>>>>> 851890c0
       , "base64id": "0.1.0"
     }
   , "devDependencies": {
