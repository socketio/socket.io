--- conflicted
+++ resolved
@@ -32,12 +32,8 @@
     "accepts": "1.3.3"
   },
   "devDependencies": {
-<<<<<<< HEAD
     "babel-preset-es2015": "6.3.13",
-    "engine.io-client": "1.6.8",
-=======
     "engine.io-client": "1.6.10",
->>>>>>> 184dec31
     "expect.js": "0.2.0",
     "gulp": "3.9.0",
     "gulp-babel": "6.1.1",
