--- conflicted
+++ resolved
@@ -1,12 +1,8 @@
 {
   "name": "engine.io-client",
   "description": "Client for the realtime Engine",
-<<<<<<< HEAD
-  "version": "1.5.1",
+  "version": "1.5.2",
   "license": "MIT",
-=======
-  "version": "1.5.2",
->>>>>>> 717e4af4
   "homepage": "http://socket.io",
   "contributors": [
     {
@@ -46,11 +42,7 @@
     "browserify": "6.2.0",
     "concat-stream": "1.4.6",
     "derequire": "1.2.0",
-<<<<<<< HEAD
-    "engine.io": "automattic/engine.io#1ecf02",
-=======
     "engine.io": "1.5.2",
->>>>>>> 717e4af4
     "expect.js": "0.2.0",
     "express": "3.4.8",
     "istanbul": "0.2.3",
